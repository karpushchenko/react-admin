import * as React from 'react';
<<<<<<< HEAD
import { FC } from 'react';
import { Card as MuiCard, CardContent, withStyles } from '@material-ui/core';
=======
import { FC, ChangeEvent } from 'react';
import {
    Box,
    Card,
    CardContent,
    Typography,
    IconButton,
    InputAdornment,
    List,
    ListItem,
    ListItemText,
    ListItemSecondaryAction,
} from '@material-ui/core';

import { makeStyles } from '@material-ui/core/styles';
import SearchIcon from '@material-ui/icons/Search';
>>>>>>> acbf3675
import AccessTimeIcon from '@material-ui/icons/AccessTime';
import MonetizationOnIcon from '@material-ui/icons/MonetizationOnOutlined';
import MailIcon from '@material-ui/icons/MailOutline';
import LocalOfferIcon from '@material-ui/icons/LocalOfferOutlined';
import { FilterList, FilterListItem, FilterLiveSearch } from 'react-admin';
import {
    endOfYesterday,
    startOfWeek,
    subWeeks,
    startOfMonth,
    subMonths,
} from 'date-fns';

import segments from '../segments/data';

const Card = withStyles(theme => ({
    root: {
        [theme.breakpoints.up('sm')]: {
            order: -1,
            width: '15em',
            marginRight: '1em',
        },
        [theme.breakpoints.down('sm')]: {
            display: 'none',
        },
    },
}))(MuiCard);

const Aside: FC = () => (
    <Card>
        <CardContent>
            <FilterLiveSearch />

            <FilterList
                label="resources.customers.filters.last_visited"
                icon={<AccessTimeIcon />}
            >
                <FilterListItem
                    label="resources.customers.filters.today"
                    value={{
                        last_seen_gte: endOfYesterday().toISOString(),
                        last_seen_lte: undefined,
                    }}
                />
                <FilterListItem
                    label="resources.customers.filters.this_week"
                    value={{
                        last_seen_gte: startOfWeek(new Date()).toISOString(),
                        last_seen_lte: undefined,
                    }}
                />
                <FilterListItem
                    label="resources.customers.filters.last_week"
                    value={{
                        last_seen_gte: subWeeks(
                            startOfWeek(new Date()),
                            1
                        ).toISOString(),
                        last_seen_lte: startOfWeek(new Date()).toISOString(),
                    }}
                />
                <FilterListItem
                    label="resources.customers.filters.this_month"
                    value={{
                        last_seen_gte: startOfMonth(new Date()).toISOString(),
                        last_seen_lte: undefined,
                    }}
                />
                <FilterListItem
                    label="resources.customers.filters.last_month"
                    value={{
                        last_seen_gte: subMonths(
                            startOfMonth(new Date()),
                            1
                        ).toISOString(),
                        last_seen_lte: startOfMonth(new Date()).toISOString(),
                    }}
                />
                <FilterListItem
                    label="resources.customers.filters.earlier"
                    value={{
                        last_seen_gte: undefined,
                        last_seen_lte: subMonths(
                            startOfMonth(new Date()),
                            1
                        ).toISOString(),
                    }}
                />
            </FilterList>

            <FilterList
                label="resources.customers.filters.has_ordered"
                icon={<MonetizationOnIcon />}
            >
                <FilterListItem
                    label="ra.boolean.true"
                    value={{
                        nb_commands_gte: 1,
                        nb_commands_lte: undefined,
                    }}
                />
                <FilterListItem
                    label="ra.boolean.false"
                    value={{
                        nb_commands_gte: undefined,
                        nb_commands_lte: 0,
                    }}
                />
            </FilterList>

            <FilterList
                label="resources.customers.filters.has_newsletter"
                icon={<MailIcon />}
            >
                <FilterListItem
                    label="ra.boolean.true"
                    value={{ has_newsletter: true }}
                />
                <FilterListItem
                    label="ra.boolean.false"
                    value={{ has_newsletter: false }}
                />
            </FilterList>

            <FilterList
                label="resources.customers.filters.group"
                icon={<LocalOfferIcon />}
            >
                {segments.map(segment => (
                    <FilterListItem
                        label={segment.name}
                        key={segment.id}
                        value={{ groups: segment.id }}
                    />
                ))}
            </FilterList>
        </CardContent>
    </Card>
);

export default Aside;<|MERGE_RESOLUTION|>--- conflicted
+++ resolved
@@ -1,25 +1,7 @@
 import * as React from 'react';
-<<<<<<< HEAD
 import { FC } from 'react';
-import { Card as MuiCard, CardContent, withStyles } from '@material-ui/core';
-=======
-import { FC, ChangeEvent } from 'react';
-import {
-    Box,
-    Card,
-    CardContent,
-    Typography,
-    IconButton,
-    InputAdornment,
-    List,
-    ListItem,
-    ListItemText,
-    ListItemSecondaryAction,
-} from '@material-ui/core';
-
-import { makeStyles } from '@material-ui/core/styles';
-import SearchIcon from '@material-ui/icons/Search';
->>>>>>> acbf3675
+import { Card as MuiCard, CardContent } from '@material-ui/core';
+import { withStyles } from '@material-ui/core/styles';
 import AccessTimeIcon from '@material-ui/icons/AccessTime';
 import MonetizationOnIcon from '@material-ui/icons/MonetizationOnOutlined';
 import MailIcon from '@material-ui/icons/MailOutline';
