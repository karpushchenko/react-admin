--- conflicted
+++ resolved
@@ -3,24 +3,9 @@
 import { UseQueryOptions, UseMutationOptions } from 'react-query';
 
 import { useAuthenticated } from '../../auth';
-<<<<<<< HEAD
-import {
-    Record,
-    MutationMode,
-    TransformData,
-    UpdateParams,
-} from '../../types';
+import { Record, MutationMode, TransformData, UpdateParams } from '../../types';
 import { useRedirect, RedirectionSideEffect } from '../../sideEffect';
 import { useNotify } from '../../notification';
-
-=======
-import { Record, MutationMode, TransformData, UpdateParams } from '../../types';
-import {
-    useNotify,
-    useRedirect,
-    RedirectionSideEffect,
-} from '../../sideEffect';
->>>>>>> 0d9b187f
 import {
     useGetOne,
     useUpdate,
