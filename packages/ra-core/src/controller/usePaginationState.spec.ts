import { act, renderHook } from '@testing-library/react-hooks';

import usePaginationState from './usePaginationState';

describe('usePaginationState', () => {
    it('should initialize pagination state with default', () => {
        const { result } = renderHook(() => usePaginationState());
        expect(result.current.pagination).toEqual({ page: 1, perPage: 25 });
    });

    it('should take given page and perPage props to initialize with', () => {
        const { result } = renderHook(() =>
            usePaginationState({ perPage: 50, page: 10 })
        );
        expect(result.current.pagination).toEqual({ page: 10, perPage: 50 });
    });

    it('should update perPage state when the perPage props update', () => {
        let perPage = 50,
            page = 10;
        const { result, rerender } = renderHook(() =>
            usePaginationState({ perPage, page })
        );
<<<<<<< HEAD
        expect(result.current.pagination).toEqual({ page: 10, perPage: 50 });
        perPage = 100;
        rerender();
=======
        expect(hookValue.pagination).toEqual({ perPage: 50, page: 10 });
        rerender(() => usePaginationState({ perPage: 100, page: 10 }));
>>>>>>> 7efec0f8

        expect(result.all).toHaveLength(3);

<<<<<<< HEAD
        expect(result.current.pagination).toEqual({
            page: 10,
=======
        expect(childrenMock.mock.calls[2][0].pagination).toEqual({
            page: 1,
>>>>>>> 7efec0f8
            perPage: 100,
        });
    });

    it('should provide a setPagination function to update the pagination state (page + perPage)', () => {
        const { result } = renderHook(() => usePaginationState());
        expect(result.current.pagination).toEqual({ page: 1, perPage: 25 });

        act(() => result.current.setPagination({ perPage: 100, page: 20 }));

        expect(result.all).toHaveLength(2);

        expect(result.current.pagination).toEqual({
            page: 20,
            perPage: 100,
        });
    });

    it('should provide setPage function to update the page state', () => {
        const { result } = renderHook(() => usePaginationState());
        expect(result.current.pagination).toEqual({ page: 1, perPage: 25 });

        act(() => result.current.setPage(20));

        expect(result.all).toHaveLength(2);

        expect(result.current.pagination).toEqual({
            page: 20,
            perPage: 25,
        });
    });

    it('should provide a setPerPage function to update the perPage state', () => {
        const { result } = renderHook(() => usePaginationState());
        expect(result.current.pagination).toEqual({ page: 1, perPage: 25 });

        act(() => result.current.setPerPage(100));

        expect(result.all).toHaveLength(2);

        expect(result.current.pagination).toEqual({
            page: 1,
            perPage: 100,
        });
    });

    it('should reset the current page to 1 when perPage state changes', () => {
        const { hookValue, childrenMock } = renderHook(() =>
            usePaginationState({ page: 2, perPage: 25 })
        );
        expect(hookValue.pagination).toEqual({ page: 2, perPage: 25 });

        act(() => hookValue.setPerPage(100));

        expect(childrenMock).toBeCalledTimes(2);

        expect(childrenMock.mock.calls[1][0].pagination).toEqual({
            page: 1,
            perPage: 100,
        });
    });
});<|MERGE_RESOLUTION|>--- conflicted
+++ resolved
@@ -21,24 +21,14 @@
         const { result, rerender } = renderHook(() =>
             usePaginationState({ perPage, page })
         );
-<<<<<<< HEAD
         expect(result.current.pagination).toEqual({ page: 10, perPage: 50 });
         perPage = 100;
         rerender();
-=======
-        expect(hookValue.pagination).toEqual({ perPage: 50, page: 10 });
-        rerender(() => usePaginationState({ perPage: 100, page: 10 }));
->>>>>>> 7efec0f8
 
         expect(result.all).toHaveLength(3);
 
-<<<<<<< HEAD
         expect(result.current.pagination).toEqual({
-            page: 10,
-=======
-        expect(childrenMock.mock.calls[2][0].pagination).toEqual({
             page: 1,
->>>>>>> 7efec0f8
             perPage: 100,
         });
     });
@@ -86,16 +76,17 @@
     });
 
     it('should reset the current page to 1 when perPage state changes', () => {
-        const { hookValue, childrenMock } = renderHook(() =>
+        const { result } = renderHook(() =>
             usePaginationState({ page: 2, perPage: 25 })
         );
-        expect(hookValue.pagination).toEqual({ page: 2, perPage: 25 });
 
-        act(() => hookValue.setPerPage(100));
+        expect(result.current.pagination).toEqual({ page: 2, perPage: 25 });
 
-        expect(childrenMock).toBeCalledTimes(2);
+        act(() => result.current.setPerPage(100));
 
-        expect(childrenMock.mock.calls[1][0].pagination).toEqual({
+        expect(result.all).toHaveLength(2);
+
+        expect(result.current.pagination).toEqual({
             page: 1,
             perPage: 100,
         });
