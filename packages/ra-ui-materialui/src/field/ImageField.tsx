--- conflicted
+++ resolved
@@ -106,9 +106,6 @@
 export interface ImageFieldProps extends PublicFieldProps, InjectedFieldProps {
     src?: string;
     title?: string;
-<<<<<<< HEAD
     classes?: object;
     sx?: SxProps;
-=======
->>>>>>> 708bc6a1
 }