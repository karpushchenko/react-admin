--- conflicted
+++ resolved
@@ -127,25 +127,16 @@
     addLabel: true,
 };
 
-<<<<<<< HEAD
 interface ReferenceArrayFieldProps extends FieldProps, InjectedFieldProps {
     children: ReactElement;
     classes?: Partial<ClassNameMap<ReferenceArrayFieldClassKey>>;
     filter?: Filter;
     page?: number;
+    pagination?: ReactElement;
     perPage?: number;
     reference: string;
     resource?: string;
     sort?: Sort;
-=======
-export interface ReferenceArrayFieldProps
-    extends FieldProps,
-        InjectedFieldProps {
-    reference: string;
-    classes?: Partial<ClassNameMap<ReferenceArrayFieldClassKey>>;
-    children: ReactElement;
-    resource?: string;
->>>>>>> a945a145
 }
 
 const useStyles = makeStyles(
@@ -155,7 +146,6 @@
     { name: 'RaReferenceArrayField' }
 );
 
-<<<<<<< HEAD
 type ReferenceArrayFieldClassKey = 'progress';
 
 interface ReferenceArrayFieldViewProps
@@ -163,14 +153,8 @@
             ReferenceArrayFieldProps,
             'basePath' | 'resource' | 'page' | 'perPage'
         >,
-        ListControllerProps {
-    children: ReactElement;
-    classes?: Partial<ClassNameMap<ReferenceArrayFieldClassKey>>;
-    pagination?: ReactElement;
-}
+        ListControllerProps { }
 
-=======
->>>>>>> a945a145
 export const ReferenceArrayFieldView: FC<
     ReferenceArrayFieldViewProps
 > = props => {
@@ -206,12 +190,6 @@
     reference: PropTypes.string.isRequired,
 };
 
-type ReferenceArrayFieldClassKey = 'progress';
-
-export interface ReferenceArrayFieldViewProps
-    extends ReferenceArrayFieldProps,
-        ReferenceArrayProps {}
-
 const PureReferenceArrayFieldView = memo(ReferenceArrayFieldView);
 
 export default ReferenceArrayField;