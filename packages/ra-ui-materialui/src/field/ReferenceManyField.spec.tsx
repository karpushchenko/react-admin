import * as React from 'react';
import expect from 'expect';
import { render, screen, waitFor, fireEvent } from '@testing-library/react';
import { createMemoryHistory } from 'history';
import { testDataProvider, useListContext } from 'ra-core';
import { createTheme, ThemeProvider } from '@mui/material/styles';

import { AdminContext } from '../AdminContext';
import { ReferenceManyField } from './ReferenceManyField';
import { TextField } from './TextField';
import { SingleFieldList } from '../list/SingleFieldList';
<<<<<<< HEAD
import { Basic } from './ReferenceManyField.stories';
=======
import { Pagination } from '../list/pagination/Pagination';
>>>>>>> 3aef8d33

const theme = createTheme();

describe('<ReferenceManyField />', () => {
    const defaultProps = {
        // resource and reference are the same because useReferenceManyFieldController
        // set the reference as the current resource
        resource: 'posts',
        reference: 'comments',
        page: 1,
        perPage: 10,
        target: 'post_id',
        record: { id: 1 },
    };

    it('should render a list of the child component', async () => {
        const data = [
            { id: 1, title: 'hello' },
            { id: 2, title: 'world' },
        ];
        const history = createMemoryHistory();
        render(
            <AdminContext
                dataProvider={testDataProvider({
                    getManyReference: () => Promise.resolve({ data, total: 2 }),
                })}
                history={history}
            >
                <ThemeProvider theme={theme}>
                    <ReferenceManyField {...defaultProps}>
                        <SingleFieldList>
                            <TextField source="title" />
                        </SingleFieldList>
                    </ReferenceManyField>
                </ThemeProvider>
            </AdminContext>
        );
        await waitFor(() => {
            expect(screen.queryAllByRole('progressbar')).toHaveLength(0);
        });
        const links = screen.queryAllByRole('link');
        expect(links).toHaveLength(2);
        expect(links[0].textContent).toEqual('hello');
        expect(links[1].textContent).toEqual('world');
        expect(links[0].getAttribute('href')).toEqual('/comments/1');
        expect(links[1].getAttribute('href')).toEqual('/comments/2');
    });

    it('should accept many children', async () => {
        const data = [
            { id: 1, title: 'hello' },
            { id: 2, title: 'world' },
        ];
        const ListContextWatcher = () => {
            const { data } = useListContext();
            if (!data) return null;
            return (
                <ul>
                    {data.map(record => (
                        <li key={record.id}>comment:{record.title}</li>
                    ))}
                </ul>
            );
        };

        render(
            <AdminContext
                dataProvider={testDataProvider({
                    getManyReference: () => Promise.resolve({ data, total: 2 }),
                })}
            >
                <ThemeProvider theme={theme}>
                    <ReferenceManyField {...defaultProps}>
                        <SingleFieldList>
                            <TextField source="title" />
                        </SingleFieldList>
                        <ListContextWatcher />
                    </ReferenceManyField>
                </ThemeProvider>
            </AdminContext>
        );
        await screen.findByText('hello');
        await screen.findByText('world');
        await screen.findByText('comment:hello');
        await screen.findByText('comment:world');
    });

    it('should render nothing when there are no related records', async () => {
        render(
            <AdminContext
                dataProvider={testDataProvider({
                    getManyReference: () =>
                        Promise.resolve({ data: [], total: 0 }),
                })}
            >
                <ReferenceManyField {...defaultProps}>
                    <SingleFieldList>
                        <TextField source="title" />
                    </SingleFieldList>
                </ReferenceManyField>
            </AdminContext>
        );
        await waitFor(() => {
            expect(screen.queryAllByRole('progressbar')).toHaveLength(0);
            expect(screen.queryAllByRole('link')).toHaveLength(0);
        });
    });

    it('should support record with string identifier', async () => {
        const data = [
            { id: 'abc-1', title: 'hello' },
            { id: 'abc-2', title: 'world' },
        ];
        const history = createMemoryHistory();
        render(
            <AdminContext
                dataProvider={testDataProvider({
                    getManyReference: () => Promise.resolve({ data, total: 2 }),
                })}
                history={history}
            >
                <ReferenceManyField {...defaultProps}>
                    <SingleFieldList>
                        <TextField source="title" />
                    </SingleFieldList>
                </ReferenceManyField>
            </AdminContext>
        );

        await waitFor(() => {
            expect(screen.queryAllByRole('progressbar')).toHaveLength(0);
        });
        const links = screen.queryAllByRole('link');
        expect(links).toHaveLength(2);
        expect(links[0].textContent).toEqual('hello');
        expect(links[1].textContent).toEqual('world');
        expect(links[0].getAttribute('href')).toEqual('/comments/abc-1');
        expect(links[1].getAttribute('href')).toEqual('/comments/abc-2');
    });

    it('should support record with number identifier', async () => {
        const data = [
            { id: 1, title: 'hello' },
            { id: 2, title: 'world' },
        ];
        const history = createMemoryHistory();
        render(
            <AdminContext
                dataProvider={testDataProvider({
                    getManyReference: () => Promise.resolve({ data, total: 2 }),
                })}
                history={history}
            >
                <ReferenceManyField {...defaultProps}>
                    <SingleFieldList>
                        <TextField source="title" />
                    </SingleFieldList>
                </ReferenceManyField>
            </AdminContext>
        );
        await waitFor(() => {
            expect(screen.queryAllByRole('progressbar')).toHaveLength(0);
        });
        const links = screen.queryAllByRole('link');
        expect(links).toHaveLength(2);
        expect(links[0].textContent).toEqual('hello');
        expect(links[1].textContent).toEqual('world');
        expect(links[0].getAttribute('href')).toEqual('/comments/1');
        expect(links[1].getAttribute('href')).toEqual('/comments/2');
    });

<<<<<<< HEAD
    it('should clear selection on bulk delete', async () => {
        render(<Basic />);
        await screen.findByText('War and Peace');
        const checkbox = (
            await screen.findAllByLabelText('ra.action.select_row')
        )[1];
        fireEvent.click(checkbox);
        await screen.findByText('ra.action.bulk_actions');
        screen.getByText('ra.action.delete').click();
        await waitFor(() => {
            expect(
                screen.queryAllByRole('ra.action.bulk_actions')
            ).toHaveLength(0);
=======
    describe('pagination', () => {
        it('should render pagination based on total from getManyReference', async () => {
            const data = [
                { id: 1, title: 'hello' },
                { id: 2, title: 'world' },
            ];
            const history = createMemoryHistory();
            render(
                <AdminContext
                    dataProvider={testDataProvider({
                        getManyReference: () =>
                            Promise.resolve({ data, total: 12 }),
                    })}
                    history={history}
                >
                    <ReferenceManyField
                        {...defaultProps}
                        pagination={<Pagination />}
                    >
                        <SingleFieldList>
                            <TextField source="title" />
                        </SingleFieldList>
                    </ReferenceManyField>
                </AdminContext>
            );
            await screen.findByText('hello');
            await screen.findByText('world');
            await screen.findByText('ra.navigation.page_range_info');
            await screen.findByText('1');
            await screen.findByText('2');
        });
        it('should render pagination based on pageInfo from getManyReference', async () => {
            const data = [
                { id: 1, title: 'hello' },
                { id: 2, title: 'world' },
            ];
            const history = createMemoryHistory();
            render(
                <AdminContext
                    dataProvider={testDataProvider({
                        getManyReference: () =>
                            Promise.resolve({
                                data,
                                pageInfo: {
                                    hasPreviousPage: false,
                                    hasNextPage: true,
                                },
                            }),
                    })}
                    history={history}
                >
                    <ReferenceManyField
                        {...defaultProps}
                        pagination={<Pagination />}
                    >
                        <SingleFieldList>
                            <TextField source="title" />
                        </SingleFieldList>
                    </ReferenceManyField>
                </AdminContext>
            );
            await screen.findByText('hello');
            await screen.findByText('world');
            await screen.findByText('ra.navigation.partial_page_range_info');
            await screen.findByLabelText('ra.navigation.previous');
            await screen.findByLabelText('ra.navigation.next');
>>>>>>> 3aef8d33
        });
    });
});<|MERGE_RESOLUTION|>--- conflicted
+++ resolved
@@ -9,11 +9,8 @@
 import { ReferenceManyField } from './ReferenceManyField';
 import { TextField } from './TextField';
 import { SingleFieldList } from '../list/SingleFieldList';
-<<<<<<< HEAD
+import { Pagination } from '../list/pagination/Pagination';
 import { Basic } from './ReferenceManyField.stories';
-=======
-import { Pagination } from '../list/pagination/Pagination';
->>>>>>> 3aef8d33
 
 const theme = createTheme();
 
@@ -185,7 +182,6 @@
         expect(links[1].getAttribute('href')).toEqual('/comments/2');
     });
 
-<<<<<<< HEAD
     it('should clear selection on bulk delete', async () => {
         render(<Basic />);
         await screen.findByText('War and Peace');
@@ -199,7 +195,9 @@
             expect(
                 screen.queryAllByRole('ra.action.bulk_actions')
             ).toHaveLength(0);
-=======
+        });
+    });
+
     describe('pagination', () => {
         it('should render pagination based on total from getManyReference', async () => {
             const data = [
@@ -266,7 +264,6 @@
             await screen.findByText('ra.navigation.partial_page_range_info');
             await screen.findByLabelText('ra.navigation.previous');
             await screen.findByLabelText('ra.navigation.next');
->>>>>>> 3aef8d33
         });
     });
 });