--- conflicted
+++ resolved
@@ -15,54 +15,13 @@
     useTranslate,
 } from 'ra-core';
 
-<<<<<<< HEAD
 export const Notification = (props: NotificationProps) => {
-=======
-export interface NotificationProps extends Omit<SnackbarProps, 'open'> {
-    type?: string;
-    autoHideDuration?: number;
-    multiLine?: boolean;
-}
-
-const useStyles = makeStyles(
-    (theme: Theme) => ({
-        success: {
-            backgroundColor: theme.palette.success.main,
-            color: theme.palette.success.contrastText,
-        },
-        error: {
-            backgroundColor: theme.palette.error.dark,
-            color: theme.palette.error.contrastText,
-        },
-        warning: {
-            backgroundColor: theme.palette.error.light,
-            color: theme.palette.error.contrastText,
-        },
-        undo: (props: NotificationProps) => ({
-            color:
-                props.type === 'success'
-                    ? theme.palette.success.contrastText
-                    : theme.palette.primary.light,
-        }),
-        multiLine: {
-            whiteSpace: 'pre-wrap',
-        },
-    }),
-    { name: 'RaNotification' }
-);
-
-const Notification = (props: NotificationProps) => {
->>>>>>> 5f46fd6b
     const {
         classes: classesOverride,
         type = 'info',
         autoHideDuration = 4000,
         className,
-<<<<<<< HEAD
-=======
-        autoHideDuration,
->>>>>>> 5f46fd6b
-        multiLine,
+        multiLine = false,
         ...rest
     } = props;
     const [open, setOpen] = useState(false);
@@ -108,17 +67,11 @@
             onClose={handleRequestClose}
             ContentProps={{
                 className: classnames(
-<<<<<<< HEAD
                     NotificationClasses[
                         (notification && notification.type) || type
                     ],
                     className,
                     { [NotificationClasses.multiLine]: multiLine }
-=======
-                    styles[(notification && notification.type) || type],
-                    className,
-                    { [styles['multiLine']]: multiLine }
->>>>>>> 5f46fd6b
                 ),
             }}
             action={
@@ -144,7 +97,6 @@
     multiLine: PropTypes.bool,
 };
 
-<<<<<<< HEAD
 const PREFIX = 'RaNotification';
 
 export const NotificationClasses = {
@@ -153,12 +105,6 @@
     warning: `${PREFIX}-warning`,
     undo: `${PREFIX}-undo`,
     multiLine: `${PREFIX}-multiLine`,
-=======
-Notification.defaultProps = {
-    type: 'info',
-    autoHideDuration: 4000,
-    multiLine: false,
->>>>>>> 5f46fd6b
 };
 
 const StyledButton = styled(Button, { name: PREFIX })(
@@ -192,5 +138,6 @@
 
 export interface NotificationProps extends Omit<SnackbarProps, 'open'> {
     type?: string;
+    autoHideDuration?: number;
     multiLine?: boolean;
 }