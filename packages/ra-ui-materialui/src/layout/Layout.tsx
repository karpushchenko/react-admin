import React, {
    createElement,
    useEffect,
    useRef,
    useState,
    ErrorInfo,
    ReactNode,
    ComponentType,
    HtmlHTMLAttributes,
} from 'react';
import PropTypes from 'prop-types';
import { ErrorBoundary } from 'react-error-boundary';
import { useSelector } from 'react-redux';
import classnames from 'classnames';
<<<<<<< HEAD
import { createTheme, styled, ThemeProvider } from '@mui/material/styles';
import { DeprecatedThemeOptions } from '@mui/material';
import { CoreLayoutProps, ReduxState } from 'ra-core';

import { AppBar as DefaultAppBar, AppBarProps } from './AppBar';
import { Sidebar as DefaultSidebar } from './Sidebar';
import { Menu as DefaultMenu, MenuProps } from './Menu';
import { Notification as DefaultNotification } from './Notification';
import { Error, ErrorProps } from './Error';
import { defaultTheme } from '../defaultTheme';
import { SkipNavigationButton } from '../button';

const LayoutWithoutTheme = (props: LayoutWithoutThemeProps) => {
    const {
        appBar = DefaultAppBar,
        children,
        className,
        dashboard,
        error: errorComponent,
        logout,
        menu = DefaultMenu,
        notification = DefaultNotification,
        sidebar = DefaultSidebar,
        title,
        ...rest
    } = props;

    const [errorInfo, setErrorInfo] = useState<ErrorInfo>(null);
    const open = useSelector<ReduxState, boolean>(
        state => state.admin.ui.sidebarOpen
    );
=======
import { RouteComponentProps, withRouter } from 'react-router-dom';
import { withStyles, createStyles } from '@material-ui/core/styles';
import { ThemeProvider } from '@material-ui/styles';
import { ThemeOptions } from '@material-ui/core';
import { ComponentPropType, CoreLayoutProps } from 'ra-core';
import compose from 'lodash/flowRight';

import DefaultAppBar, { AppBarProps } from './AppBar';
import DefaultSidebar from './Sidebar';
import DefaultMenu, { MenuProps } from './Menu';
import DefaultNotification from './Notification';
import DefaultError from './Error';
import defaultTheme from '../defaultTheme';
import SkipNavigationButton from '../button/SkipNavigationButton';
import { createMuiTheme } from './createMuiTheme';

const styles = theme =>
    createStyles({
        root: {
            display: 'flex',
            flexDirection: 'column',
            zIndex: 1,
            minHeight: '100vh',
            backgroundColor: theme.palette.background.default,
            position: 'relative',
            minWidth: 'fit-content',
            width: '100%',
            color: theme.palette.getContrastText(
                theme.palette.background.default
            ),
        },
        appFrame: {
            display: 'flex',
            flexDirection: 'column',
            flexGrow: 1,
            [theme.breakpoints.up('xs')]: {
                marginTop: theme.spacing(6),
            },
            [theme.breakpoints.down('xs')]: {
                marginTop: theme.spacing(7),
            },
        },
        contentWithSidebar: {
            display: 'flex',
            flexGrow: 1,
        },
        content: {
            backgroundColor: theme.palette.background.default,
            zIndex: 2,
            display: 'flex',
            flexDirection: 'column',
            flexGrow: 1,
            flexBasis: 0,
            padding: theme.spacing(3),
            paddingTop: theme.spacing(1),
            paddingLeft: 0,
            [theme.breakpoints.up('xs')]: {
                paddingLeft: 5,
            },
            [theme.breakpoints.down('sm')]: {
                padding: 0,
            },
        },
    });

class LayoutWithoutTheme extends Component<
    LayoutWithoutThemeProps,
    LayoutState
> {
    state: LayoutState = { hasError: false, error: null, errorInfo: null };

    constructor(props) {
        super(props);
        /**
         * Reset the error state upon navigation
         *
         * @see https://stackoverflow.com/questions/48121750/browser-navigation-broken-by-use-of-react-error-boundaries
         */
        props.history.listen(() => {
            if (this.state.hasError) {
                this.setState({ hasError: false });
            }
        });
    }
>>>>>>> 5f46fd6b

    const handleError = (error: Error, info: ErrorInfo) => {
        setErrorInfo(info);
    };

    return (
        <>
            <StyledLayout
                className={classnames('layout', LayoutClasses.root, className)}
                {...rest}
            >
                <SkipNavigationButton />
                <div className={LayoutClasses.appFrame}>
                    {createElement(appBar, { logout, open, title })}
                    <main className={LayoutClasses.contentWithSidebar}>
                        {createElement(sidebar, {
                            children: createElement(menu, {
                                hasDashboard: !!dashboard,
                            }),
                        })}
                        <div
                            id="main-content"
                            className={LayoutClasses.content}
                        >
                            <ErrorBoundary
                                onError={handleError}
                                fallbackRender={({
                                    error,
                                    resetErrorBoundary,
                                }) => (
                                    <Error
                                        error={error}
                                        errorComponent={errorComponent}
                                        errorInfo={errorInfo}
                                        resetErrorBoundary={resetErrorBoundary}
                                        title={title}
                                    />
                                )}
                            >
                                {children}
                            </ErrorBoundary>
                        </div>
                    </main>
                </div>
            </StyledLayout>
            {createElement(notification)}
        </>
    );
};

export interface LayoutProps
    extends CoreLayoutProps,
        Omit<HtmlHTMLAttributes<HTMLDivElement>, 'title'> {
    appBar?: ComponentType<AppBarProps>;
    classes?: any;
    className?: string;
    error?: ComponentType<ErrorProps>;
    menu?: ComponentType<MenuProps>;
    notification?: ComponentType;
    sidebar?: ComponentType<{ children: ReactNode }>;
    theme?: DeprecatedThemeOptions;
}

export interface LayoutState {
    hasError: boolean;
    error?: Error;
    errorInfo?: ErrorInfo;
}

interface LayoutWithoutThemeProps extends Omit<LayoutProps, 'theme'> {
    open?: boolean;
}

export const Layout = ({
    theme: themeOverride,
    ...props
}: LayoutProps): JSX.Element => {
    const themeProp = useRef(themeOverride);
    const [theme, setTheme] = useState(() => createTheme(themeOverride));

    useEffect(() => {
        if (themeProp.current !== themeOverride) {
            themeProp.current = themeOverride;
            setTheme(createTheme(themeOverride));
        }
    }, [themeOverride, themeProp, theme, setTheme]);

    return (
        <ThemeProvider theme={theme}>
            <LayoutWithoutTheme {...props} />
        </ThemeProvider>
    );
};

Layout.propTypes = {
    theme: PropTypes.object,
};

Layout.defaultProps = {
    theme: defaultTheme,
};

const PREFIX = 'RaLayout';
export const LayoutClasses = {
    root: `${PREFIX}-root`,
    appFrame: `${PREFIX}-appFrame`,
    contentWithSidebar: `${PREFIX}-contentWithSidebar`,
    content: `${PREFIX}-content`,
};

const StyledLayout = styled('div', { name: PREFIX })(({ theme }) => ({
    [`&.${LayoutClasses.root}`]: {
        display: 'flex',
        flexDirection: 'column',
        zIndex: 1,
        minHeight: '100vh',
        backgroundColor: theme.palette.background.default,
        position: 'relative',
        minWidth: 'fit-content',
        width: '100%',
        color: theme.palette.getContrastText(theme.palette.background.default),
    },
    [`& .${LayoutClasses.appFrame}`]: {
        display: 'flex',
        flexDirection: 'column',
        flexGrow: 1,
        [theme.breakpoints.up('xs')]: {
            marginTop: theme.spacing(6),
        },
        [theme.breakpoints.down('sm')]: {
            marginTop: theme.spacing(7),
        },
    },
    [`& .${LayoutClasses.contentWithSidebar}`]: {
        display: 'flex',
        flexGrow: 1,
    },
    [`& .${LayoutClasses.content}`]: {
        display: 'flex',
        flexDirection: 'column',
        flexGrow: 1,
        flexBasis: 0,
        padding: theme.spacing(3),
        paddingTop: theme.spacing(1),
        paddingLeft: 0,
        [theme.breakpoints.up('xs')]: {
            paddingLeft: 5,
        },
        [theme.breakpoints.down('md')]: {
            padding: 0,
        },
    },
}));<|MERGE_RESOLUTION|>--- conflicted
+++ resolved
@@ -12,7 +12,6 @@
 import { ErrorBoundary } from 'react-error-boundary';
 import { useSelector } from 'react-redux';
 import classnames from 'classnames';
-<<<<<<< HEAD
 import { createTheme, styled, ThemeProvider } from '@mui/material/styles';
 import { DeprecatedThemeOptions } from '@mui/material';
 import { CoreLayoutProps, ReduxState } from 'ra-core';
@@ -44,92 +43,6 @@
     const open = useSelector<ReduxState, boolean>(
         state => state.admin.ui.sidebarOpen
     );
-=======
-import { RouteComponentProps, withRouter } from 'react-router-dom';
-import { withStyles, createStyles } from '@material-ui/core/styles';
-import { ThemeProvider } from '@material-ui/styles';
-import { ThemeOptions } from '@material-ui/core';
-import { ComponentPropType, CoreLayoutProps } from 'ra-core';
-import compose from 'lodash/flowRight';
-
-import DefaultAppBar, { AppBarProps } from './AppBar';
-import DefaultSidebar from './Sidebar';
-import DefaultMenu, { MenuProps } from './Menu';
-import DefaultNotification from './Notification';
-import DefaultError from './Error';
-import defaultTheme from '../defaultTheme';
-import SkipNavigationButton from '../button/SkipNavigationButton';
-import { createMuiTheme } from './createMuiTheme';
-
-const styles = theme =>
-    createStyles({
-        root: {
-            display: 'flex',
-            flexDirection: 'column',
-            zIndex: 1,
-            minHeight: '100vh',
-            backgroundColor: theme.palette.background.default,
-            position: 'relative',
-            minWidth: 'fit-content',
-            width: '100%',
-            color: theme.palette.getContrastText(
-                theme.palette.background.default
-            ),
-        },
-        appFrame: {
-            display: 'flex',
-            flexDirection: 'column',
-            flexGrow: 1,
-            [theme.breakpoints.up('xs')]: {
-                marginTop: theme.spacing(6),
-            },
-            [theme.breakpoints.down('xs')]: {
-                marginTop: theme.spacing(7),
-            },
-        },
-        contentWithSidebar: {
-            display: 'flex',
-            flexGrow: 1,
-        },
-        content: {
-            backgroundColor: theme.palette.background.default,
-            zIndex: 2,
-            display: 'flex',
-            flexDirection: 'column',
-            flexGrow: 1,
-            flexBasis: 0,
-            padding: theme.spacing(3),
-            paddingTop: theme.spacing(1),
-            paddingLeft: 0,
-            [theme.breakpoints.up('xs')]: {
-                paddingLeft: 5,
-            },
-            [theme.breakpoints.down('sm')]: {
-                padding: 0,
-            },
-        },
-    });
-
-class LayoutWithoutTheme extends Component<
-    LayoutWithoutThemeProps,
-    LayoutState
-> {
-    state: LayoutState = { hasError: false, error: null, errorInfo: null };
-
-    constructor(props) {
-        super(props);
-        /**
-         * Reset the error state upon navigation
-         *
-         * @see https://stackoverflow.com/questions/48121750/browser-navigation-broken-by-use-of-react-error-boundaries
-         */
-        props.history.listen(() => {
-            if (this.state.hasError) {
-                this.setState({ hasError: false });
-            }
-        });
-    }
->>>>>>> 5f46fd6b
 
     const handleError = (error: Error, info: ErrorInfo) => {
         setErrorInfo(info);
@@ -268,6 +181,8 @@
         flexGrow: 1,
     },
     [`& .${LayoutClasses.content}`]: {
+        backgroundColor: theme.palette.background.default,
+        zIndex: 2,
         display: 'flex',
         flexDirection: 'column',
         flexGrow: 1,
