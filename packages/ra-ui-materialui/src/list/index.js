--- conflicted
+++ resolved
@@ -2,14 +2,11 @@
 import BulkActionsToolbar from './BulkActionsToolbar';
 import BulkDeleteAction from './BulkDeleteAction';
 import Datagrid from './Datagrid';
-<<<<<<< HEAD
 import DatagridLoading from './DatagridLoading';
-=======
 import DatagridBody from './DatagridBody';
 import DatagridRow from './DatagridRow';
 import DatagridHeaderCell from './DatagridHeaderCell';
 import DatagridCell from './DatagridCell';
->>>>>>> 7bcf6cb7
 import Filter from './Filter';
 import FilterButton from './FilterButton';
 import FilterForm from './FilterForm';
@@ -27,14 +24,11 @@
     BulkActionsToolbar,
     BulkDeleteAction,
     Datagrid,
-<<<<<<< HEAD
     DatagridLoading,
-=======
     DatagridBody,
     DatagridRow,
     DatagridHeaderCell,
     DatagridCell,
->>>>>>> 7bcf6cb7
     Filter,
     FilterButton,
     FilterForm,
