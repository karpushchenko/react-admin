import * as React from 'react';
import { forwardRef, useCallback } from 'react';
import PropTypes from 'prop-types';
import MenuItem from '@mui/material/MenuItem';
import { FieldTitle, useResourceContext } from 'ra-core';

export const FilterButtonMenuItem = forwardRef<any, FilterButtonMenuItemProps>(
    (props, ref) => {
        const { filter, onShow, autoFocus } = props;
        const resource = useResourceContext(props);
        const handleShow = useCallback(() => {
            onShow({
                source: filter.props.source,
                defaultValue: filter.props.defaultValue,
            });
        }, [filter.props.defaultValue, filter.props.source, onShow]);

        return (
            <MenuItem
                className="new-filter-item"
                data-key={filter.props.source}
                data-default-value={filter.props.defaultValue}
                key={filter.props.source}
                onClick={handleShow}
                autoFocus={autoFocus}
                ref={ref}
                disabled={filter.props.disabled}
            >
                <FieldTitle
                    label={filter.props.label}
                    source={filter.props.source}
                    resource={resource}
                />
            </MenuItem>
        );
    }
);

FilterButtonMenuItem.propTypes = {
    filter: PropTypes.element.isRequired,
    onShow: PropTypes.func.isRequired,
    resource: PropTypes.string,
<<<<<<< HEAD
    disabled: PropTypes.bool,
=======
    autoFocus: PropTypes.bool,
>>>>>>> 68475d4c
};

export interface FilterButtonMenuItemProps {
    filter: JSX.Element;
    onShow: (params: { source: string; defaultValue: any }) => void;
    resource: string;
<<<<<<< HEAD
    disabled: boolean;
=======
    autoFocus: boolean;
>>>>>>> 68475d4c
}<|MERGE_RESOLUTION|>--- conflicted
+++ resolved
@@ -40,20 +40,14 @@
     filter: PropTypes.element.isRequired,
     onShow: PropTypes.func.isRequired,
     resource: PropTypes.string,
-<<<<<<< HEAD
     disabled: PropTypes.bool,
-=======
     autoFocus: PropTypes.bool,
->>>>>>> 68475d4c
 };
 
 export interface FilterButtonMenuItemProps {
     filter: JSX.Element;
     onShow: (params: { source: string; defaultValue: any }) => void;
     resource: string;
-<<<<<<< HEAD
     disabled: boolean;
-=======
     autoFocus: boolean;
->>>>>>> 68475d4c
 }