import * as React from 'react';
import { Fragment, useState, ReactElement } from 'react';
import PropTypes from 'prop-types';
import ActionUpdate from '@mui/icons-material/Update';
import inflection from 'inflection';
import { alpha, styled } from '@mui/material/styles';
import {
    useListContext,
    useTranslate,
    useUpdateMany,
    useRefresh,
    useNotify,
    useUnselectAll,
    useResourceContext,
    MutationMode,
} from 'ra-core';

import { Confirm } from '../layout';
import { Button, ButtonProps } from './Button';
import { BulkActionProps } from '../types';

<<<<<<< HEAD
export const BulkUpdateWithConfirmButton = (
=======
const useStyles = makeStyles(
    theme => ({
        updateButton: {
            color: theme.palette.primary.main,
            '&:hover': {
                backgroundColor: alpha(theme.palette.primary.main, 0.12),
                // Reset on mouse devices
                '@media (hover: none)': {
                    backgroundColor: 'transparent',
                },
            },
        },
    }),
    { name: 'RaBulkUpdateWithConfirmButton' }
);

const defaultIcon = <ActionUpdate />;

const BulkUpdateWithConfirmButton = (
>>>>>>> 8e44fbc1
    props: BulkUpdateWithConfirmButtonProps
) => {
    const notify = useNotify();
    const refresh = useRefresh();
    const translate = useTranslate();
    const resource = useResourceContext(props);
    const unselectAll = useUnselectAll(resource);
    const [isOpen, setOpen] = useState(false);
    const { selectedIds } = useListContext(props);

    const {
        confirmTitle = 'ra.message.bulk_update_title',
        confirmContent = 'ra.message.bulk_update_content',
        data,
        icon = defaultIcon,
        label = 'ra.action.update',
        mutationMode = 'pessimistic',
        onClick,
        onSuccess = () => {
            refresh();
            notify('ra.notification.updated', {
                type: 'info',
                messageArgs: { smart_count: selectedIds.length },
            });
            unselectAll();
            setOpen(false);
        },
        onError = (error: Error | string) => {
            notify(
                typeof error === 'string'
                    ? error
                    : error.message || 'ra.notification.http_error',
                {
                    type: 'warning',
                    messageArgs: {
                        _:
                            typeof error === 'string'
                                ? error
                                : error && error.message
                                ? error.message
                                : undefined,
                    },
                }
            );
            setOpen(false);
        },
        ...rest
    } = props;

    const [updateMany, { isLoading }] = useUpdateMany(
        resource,
        { ids: selectedIds, data },
        {
            onSuccess,
            onError,
            mutationMode,
        }
    );

    const handleClick = e => {
        setOpen(true);
        e.stopPropagation();
    };

    const handleDialogClose = () => {
        setOpen(false);
    };

    const handleUpdate = e => {
        updateMany();

        if (typeof onClick === 'function') {
            onClick(e);
        }
    };

    return (
        <Fragment>
            <StyledButton
                onClick={handleClick}
                label={label}
                {...sanitizeRestProps(rest)}
            >
                {icon}
            </StyledButton>
            <Confirm
                isOpen={isOpen}
                loading={isLoading}
                title={confirmTitle}
                content={confirmContent}
                translateOptions={{
                    smart_count: selectedIds.length,
                    name: translate(`resources.${resource}.forcedCaseName`, {
                        smart_count: selectedIds.length,
                        _: inflection.humanize(
                            translate(`resources.${resource}.name`, {
                                smart_count: selectedIds.length,
                                _: inflection.inflect(
                                    resource,
                                    selectedIds.length
                                ),
                            }),
                            true
                        ),
                    }),
                }}
                onConfirm={handleUpdate}
                onClose={handleDialogClose}
            />
        </Fragment>
    );
};

const sanitizeRestProps = ({
    filterValues,
    label,
    onSuccess,
    onError,
    ...rest
}: Omit<
    BulkUpdateWithConfirmButtonProps,
    'resource' | 'selectedIds' | 'icon' | 'data'
>) => rest;

export interface BulkUpdateWithConfirmButtonProps
    extends BulkActionProps,
        ButtonProps {
    confirmContent?: React.ReactNode;
    confirmTitle?: string;
    icon?: ReactElement;
    data: any;
    onSuccess?: () => void;
    onError?: (error: any) => void;
    mutationMode?: MutationMode;
}

BulkUpdateWithConfirmButton.propTypes = {
    confirmTitle: PropTypes.string,
    confirmContent: PropTypes.string,
    label: PropTypes.string,
    resource: PropTypes.string,
    selectedIds: PropTypes.arrayOf(PropTypes.any),
    icon: PropTypes.element,
    data: PropTypes.any.isRequired,
    mutationMode: PropTypes.oneOf(['pessimistic', 'optimistic', 'undoable']),
};

const PREFIX = 'RaBulkUpdateWithConfirmButton';

const StyledButton = styled(Button, {
    name: PREFIX,
    overridesResolver: (props, styles) => styles.root,
})(({ theme }) => ({
    color: theme.palette.error.main,
    '&:hover': {
        backgroundColor: alpha(theme.palette.error.main, 0.12),
        // Reset on mouse devices
        '@media (hover: none)': {
            backgroundColor: 'transparent',
        },
    },
}));

const defaultIcon = <ActionUpdate />;<|MERGE_RESOLUTION|>--- conflicted
+++ resolved
@@ -19,29 +19,7 @@
 import { Button, ButtonProps } from './Button';
 import { BulkActionProps } from '../types';
 
-<<<<<<< HEAD
 export const BulkUpdateWithConfirmButton = (
-=======
-const useStyles = makeStyles(
-    theme => ({
-        updateButton: {
-            color: theme.palette.primary.main,
-            '&:hover': {
-                backgroundColor: alpha(theme.palette.primary.main, 0.12),
-                // Reset on mouse devices
-                '@media (hover: none)': {
-                    backgroundColor: 'transparent',
-                },
-            },
-        },
-    }),
-    { name: 'RaBulkUpdateWithConfirmButton' }
-);
-
-const defaultIcon = <ActionUpdate />;
-
-const BulkUpdateWithConfirmButton = (
->>>>>>> 8e44fbc1
     props: BulkUpdateWithConfirmButtonProps
 ) => {
     const notify = useNotify();
@@ -195,9 +173,9 @@
     name: PREFIX,
     overridesResolver: (props, styles) => styles.root,
 })(({ theme }) => ({
-    color: theme.palette.error.main,
+    color: theme.palette.primary.main,
     '&:hover': {
-        backgroundColor: alpha(theme.palette.error.main, 0.12),
+        backgroundColor: alpha(theme.palette.primary.main, 0.12),
         // Reset on mouse devices
         '@media (hover: none)': {
             backgroundColor: 'transparent',
