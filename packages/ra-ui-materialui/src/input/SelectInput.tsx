--- conflicted
+++ resolved
@@ -177,13 +177,8 @@
         isRequired,
         formState: { isSubmitted },
     } = useInput({
-<<<<<<< HEAD
-        defaultValue,
+        defaultValue: defaultValue ?? (isFromReference ? null : ''),
         parse: parse ?? (isFromReference ? convertEmptyStringToNull : undefined),
-=======
-        defaultValue: defaultValue ?? (isFromReference ? null : ''),
-        parse: parse ?? isFromReference ? convertEmptyStringToNull : undefined,
->>>>>>> 43054e10
         format:
             format ?? (isFromReference ? convertNullToEmptyString : undefined),
         onBlur,
