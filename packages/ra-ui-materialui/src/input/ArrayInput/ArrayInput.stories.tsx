--- conflicted
+++ resolved
@@ -160,54 +160,6 @@
     </Admin>
 );
 
-<<<<<<< HEAD
-const globalValidator = values => {
-    const errors: any = {};
-    if (!values.authors || !values.authors.length) {
-        errors.authors = 'ra.validation.required';
-    } else {
-        errors.authors = values.authors.map(author => {
-            const authorErrors: any = {};
-            if (!author?.name) {
-                authorErrors.name = 'A name is required';
-            }
-            if (!author?.role) {
-                authorErrors.role = 'ra.validation.required';
-            }
-            return authorErrors;
-        });
-    }
-    return errors;
-};
-const BookEditGlobalValidation = () => {
-    return (
-        <Edit
-            mutationMode="pessimistic"
-            mutationOptions={{
-                onSuccess: data => {
-                    console.log(data);
-                },
-            }}
-        >
-            <SimpleForm validate={globalValidator}>
-                {/* 
-                  We still need `validate={required()}` to indicate fields are required 
-                  with a '*' symbol after the label, but the real validation happens in `globalValidator`
-                */}
-                <ArrayInput source="authors" fullWidth validate={required()}>
-                    <SimpleFormIterator>
-                        <TextInput source="name" validate={required()} />
-                        <TextInput source="role" validate={required()} />
-                    </SimpleFormIterator>
-                </ArrayInput>
-            </SimpleForm>
-        </Edit>
-    );
-};
-export const GlobalValidation = () => (
-    <Admin dataProvider={dataProvider} history={history}>
-        <Resource name="books" edit={BookEditGlobalValidation} />
-=======
 export const Realistic = () => (
     <Admin
         dataProvider={
@@ -273,6 +225,54 @@
                 </Edit>
             )}
         />
->>>>>>> a8918d84
+    </Admin>
+);
+
+const globalValidator = values => {
+    const errors: any = {};
+    if (!values.authors || !values.authors.length) {
+        errors.authors = 'ra.validation.required';
+    } else {
+        errors.authors = values.authors.map(author => {
+            const authorErrors: any = {};
+            if (!author?.name) {
+                authorErrors.name = 'A name is required';
+            }
+            if (!author?.role) {
+                authorErrors.role = 'ra.validation.required';
+            }
+            return authorErrors;
+        });
+    }
+    return errors;
+};
+const BookEditGlobalValidation = () => {
+    return (
+        <Edit
+            mutationMode="pessimistic"
+            mutationOptions={{
+                onSuccess: data => {
+                    console.log(data);
+                },
+            }}
+        >
+            <SimpleForm validate={globalValidator}>
+                {/* 
+                  We still need `validate={required()}` to indicate fields are required 
+                  with a '*' symbol after the label, but the real validation happens in `globalValidator`
+                */}
+                <ArrayInput source="authors" fullWidth validate={required()}>
+                    <SimpleFormIterator>
+                        <TextInput source="name" validate={required()} />
+                        <TextInput source="role" validate={required()} />
+                    </SimpleFormIterator>
+                </ArrayInput>
+            </SimpleForm>
+        </Edit>
+    );
+};
+export const GlobalValidation = () => (
+    <Admin dataProvider={dataProvider} history={history}>
+        <Resource name="books" edit={BookEditGlobalValidation} />
     </Admin>
 );