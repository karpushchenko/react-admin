--- conflicted
+++ resolved
@@ -1,24 +1,17 @@
 import * as React from 'react';
-<<<<<<< HEAD
 import { fireEvent, render, screen, waitFor } from '@testing-library/react';
 import userEvent from '@testing-library/user-event';
+import { renderWithRedux } from 'ra-test';
 import { Form } from 'react-final-form';
-import { TestTranslationProvider } from 'ra-core';
+import { FormDataConsumer, TestTranslationProvider } from 'ra-core';
+import { SimpleForm } from '../form';
 
 import { AutocompleteInput } from './AutocompleteInput';
 import { useCreateSuggestionContext } from './useSupportCreateSuggestion';
 import { InsideReferenceInput } from './AutocompleteInput.stories';
-=======
-import { render, fireEvent, waitFor } from '@testing-library/react';
-import userEvent from '@testing-library/user-event';
-
-import { AutocompleteInput } from './AutocompleteInput';
-import { Form } from 'react-final-form';
-import { FormDataConsumer, TestTranslationProvider } from 'ra-core';
-import { useCreateSuggestionContext } from './useSupportCreateSuggestion';
-import { renderWithRedux } from 'ra-test';
-import { SimpleForm } from '../form';
->>>>>>> bc8570dd
+import { createTheme } from '@mui/material/styles';
+import { defaultTheme } from '../defaultTheme';
+import { ThemeProvider } from '../layout';
 
 describe('<AutocompleteInput />', () => {
     const defaultProps = {
@@ -670,13 +663,8 @@
         ) as HTMLInputElement;
         input.focus();
         fireEvent.change(input, { target: { value: 'New Kid On The Block' } });
-<<<<<<< HEAD
         fireEvent.click(screen.getByText('ra.action.create_item'));
-        await new Promise(resolve => setImmediate(resolve));
-=======
-        fireEvent.click(getByText('ra.action.create_item'));
         await new Promise(resolve => setTimeout(resolve));
->>>>>>> bc8570dd
         rerender(
             <Form
                 validateOnBlur
@@ -738,13 +726,8 @@
         ) as HTMLInputElement;
         input.focus();
         fireEvent.change(input, { target: { value: 'New Kid On The Block' } });
-<<<<<<< HEAD
         fireEvent.click(screen.getByText('ra.action.create_item'));
         await new Promise(resolve => setTimeout(resolve, 100));
-=======
-        fireEvent.click(getByText('ra.action.create_item'));
-        await new Promise(resolve => setTimeout(resolve));
->>>>>>> bc8570dd
         rerender(
             <Form
                 validateOnBlur
@@ -806,14 +789,9 @@
             'resources.posts.fields.language'
         ) as HTMLInputElement;
         fireEvent.change(input, { target: { value: 'New Kid On The Block' } });
-<<<<<<< HEAD
         fireEvent.click(screen.getByText('ra.action.create_item'));
         fireEvent.click(screen.getByText('Get the kid'));
-=======
-        fireEvent.click(getByText('ra.action.create_item'));
-        fireEvent.click(getByText('Get the kid'));
         await new Promise(resolve => setTimeout(resolve));
->>>>>>> bc8570dd
         rerender(
             <Form
                 validateOnBlur
@@ -862,32 +840,34 @@
 
     it("should allow to edit the input if it's inside a FormDataConsumer", () => {
         const { getByLabelText } = renderWithRedux(
-            <SimpleForm validateOnBlur basePath="/posts" resource="posts">
-                <FormDataConsumer>
-                    {({ formData, ...rest }) => {
-                        return (
-                            <AutocompleteInput
-                                label="Id"
-                                choices={[
-                                    {
-                                        name: 'General Practitioner',
-                                        id: 'GeneralPractitioner',
-                                    },
-                                    {
-                                        name: 'Physiotherapist',
-                                        id: 'Physiotherapist',
-                                    },
-                                    {
-                                        name: 'Clinical Pharmacist',
-                                        id: 'ClinicalPharmacist',
-                                    },
-                                ]}
-                                source="id"
-                            />
-                        );
-                    }}
-                </FormDataConsumer>
-            </SimpleForm>
+            <ThemeProvider theme={createTheme(defaultTheme)}>
+                <SimpleForm validateOnBlur basePath="/posts" resource="posts">
+                    <FormDataConsumer>
+                        {({ formData, ...rest }) => {
+                            return (
+                                <AutocompleteInput
+                                    label="Id"
+                                    choices={[
+                                        {
+                                            name: 'General Practitioner',
+                                            id: 'GeneralPractitioner',
+                                        },
+                                        {
+                                            name: 'Physiotherapist',
+                                            id: 'Physiotherapist',
+                                        },
+                                        {
+                                            name: 'Clinical Pharmacist',
+                                            id: 'ClinicalPharmacist',
+                                        },
+                                    ]}
+                                    source="id"
+                                />
+                            );
+                        }}
+                    </FormDataConsumer>
+                </SimpleForm>
+            </ThemeProvider>
         );
         const input = getByLabelText('Id', {
             selector: 'input',
