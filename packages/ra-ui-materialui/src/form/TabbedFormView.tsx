import * as React from 'react';
import {
    ChangeEvent,
    Children,
    cloneElement,
    isValidElement,
    ReactElement,
    ReactNode,
    useState,
} from 'react';
import PropTypes from 'prop-types';
import classnames from 'classnames';
import { Route, useRouteMatch, useLocation } from 'react-router-dom';
import { Divider } from '@mui/material';
import { styled } from '@mui/material/styles';
import {
    escapePath,
    FormWithRedirectRenderProps,
    MutationMode,
    Record,
} from 'ra-core';
import { Toolbar } from './Toolbar';
import { TabbedFormTabs, getTabbedFormTabFullPath } from './TabbedFormTabs';

export const TabbedFormView = (props: TabbedFormViewProps): ReactElement => {
    const {
        basePath,
        children,
        className,
<<<<<<< HEAD
=======
        classes: classesOverride,
        formRootPathname,
>>>>>>> 5f46fd6b
        handleSubmit,
        handleSubmitWithRedirect,
        invalid,
        mutationMode,
        pristine,
        record,
        redirect: defaultRedirect,
        resource,
        saving,
        submitOnEnter = true,
        syncWithLocation = true,
        tabs = DefaultTabs,
        toolbar = DefaultToolbar,
        variant,
        margin,
        validating,
        ...rest
    } = props;
    const match = useRouteMatch();
    const location = useLocation();
    const url = match ? match.url : location.pathname;
    const [tabValue, setTabValue] = useState(0);

    const handleTabChange = (event: ChangeEvent<{}>, value: any): void => {
        if (!syncWithLocation) {
            setTabValue(value);
        }
    };

    return (
        <Root
            className={classnames('tabbed-form', className)}
            {...sanitizeRestProps(rest)}
        >
            {cloneElement(
                tabs,
                {
                    classes: TabbedFormClasses,
                    url,
                    syncWithLocation,
                    onChange: handleTabChange,
                    value: tabValue,
                },
                children
            )}
            <Divider />
            <div className={TabbedFormClasses.content}>
                {/* All tabs are rendered (not only the one in focus), to allow validation
                on tabs not in focus. The tabs receive a `hidden` property, which they'll
                use to hide the tab using CSS if it's not the one in focus.
                See https://github.com/marmelab/react-admin/issues/1866 */}
                {Children.map(children, (tab: ReactElement, index) => {
                    if (!tab) {
                        return;
                    }
                    const tabPath = getTabbedFormTabFullPath(tab, index, url);
                    return (
                        <Route exact path={escapePath(tabPath)}>
                            {routeProps =>
                                isValidElement<any>(tab)
                                    ? React.cloneElement(tab, {
                                          intent: 'content',
                                          classes: TabbedFormClasses,
                                          resource,
                                          record,
                                          basePath,
                                          hidden: syncWithLocation
                                              ? !routeProps.match
                                              : tabValue !== index,
                                          variant: tab.props.variant || variant,
                                          margin: tab.props.margin || margin,
                                          value: syncWithLocation
                                              ? tabPath
                                              : index,
                                      })
                                    : null
                            }
                        </Route>
                    );
                })}
            </div>
            {toolbar &&
                React.cloneElement(toolbar, {
                    basePath,
                    className: 'toolbar',
                    handleSubmitWithRedirect,
                    handleSubmit,
                    invalid,
                    mutationMode,
                    pristine,
                    record,
                    redirect: defaultRedirect,
                    resource,
                    saving,
                    submitOnEnter,
                    validating,
                })}
        </Root>
    );
};

TabbedFormView.propTypes = {
    basePath: PropTypes.string,
    children: PropTypes.node,
    className: PropTypes.string,
    defaultValue: PropTypes.oneOfType([PropTypes.object, PropTypes.func]), // @deprecated
    handleSubmit: PropTypes.func, // passed by react-final-form
    initialValues: PropTypes.oneOfType([PropTypes.object, PropTypes.func]),
    invalid: PropTypes.bool,
    location: PropTypes.object,
    match: PropTypes.object,
    mutationMode: PropTypes.oneOf(['pessimistic', 'optimistic', 'undoable']),
    pristine: PropTypes.bool,
    // @ts-ignore
    record: PropTypes.object,
    redirect: PropTypes.oneOfType([
        PropTypes.string,
        PropTypes.bool,
        PropTypes.func,
    ]),
    resource: PropTypes.string,
    save: PropTypes.func, // the handler defined in the parent, which triggers the REST submission
    saving: PropTypes.bool,
    submitOnEnter: PropTypes.bool,
    tabs: PropTypes.element,
    toolbar: PropTypes.element,
    translate: PropTypes.func,
    validate: PropTypes.func,
    value: PropTypes.number,
    version: PropTypes.number,
};

const DefaultTabs = <TabbedFormTabs />;
const DefaultToolbar = <Toolbar />;

export interface TabbedFormViewProps extends FormWithRedirectRenderProps {
    basePath?: string;
    children?: ReactNode;
    className?: string;
    margin?: 'none' | 'normal' | 'dense';
    mutationMode?: MutationMode;
    record?: Record;
    resource?: string;
    syncWithLocation?: boolean;
    tabs?: ReactElement;
    toolbar?: ReactElement;
    variant?: 'standard' | 'outlined' | 'filled';
    submitOnEnter?: boolean;
    __versions?: any; // react-final-form internal prop, missing in their type
}

const sanitizeRestProps = ({
    active,
    dirty,
    dirtyFields,
    dirtyFieldsSinceLastSubmit,
    dirtySinceLastSubmit,
    error,
    errors,
    form,
    hasSubmitErrors,
    hasValidationErrors,
    initialValues,
    modified = null,
    modifiedSinceLastSubmit,
    save = null,
    submitError,
    submitErrors,
    submitFailed,
    submitSucceeded,
    submitting,
    touched = null,
    valid,
    values,
    visited = null,
    __versions = null,
    ...props
}) => props;

const PREFIX = 'RaTabbedForm';

export const TabbedFormClasses = {
    errorTabButton: `${PREFIX}-errorTabButton`,
    content: `${PREFIX}-content`,
};

const Root = styled('form', { name: PREFIX })(({ theme }) => ({
    [`& .${TabbedFormClasses.errorTabButton}`]: {
        color: theme.palette.error.main,
    },
    [`& .${TabbedFormClasses.content}`]: {
        paddingTop: theme.spacing(1),
        paddingLeft: theme.spacing(2),
        paddingRight: theme.spacing(2),
    },
}));<|MERGE_RESOLUTION|>--- conflicted
+++ resolved
@@ -27,11 +27,7 @@
         basePath,
         children,
         className,
-<<<<<<< HEAD
-=======
-        classes: classesOverride,
         formRootPathname,
->>>>>>> 5f46fd6b
         handleSubmit,
         handleSubmitWithRedirect,
         invalid,
