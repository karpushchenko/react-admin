import * as React from 'react';
import { ReactElement, ReactNode } from 'react';
import PropTypes from 'prop-types';
import { FormGroupContextProvider, RaRecord } from 'ra-core';
import { Box, BoxProps } from '@mui/material';

import { FormTabHeader } from './FormTabHeader';
import { Stack } from '@mui/material';

export const FormTab = (props: FormTabProps) => {
    const {
        className,
        contentClassName,
        children,
        hidden,
        icon,
        intent,
        label,
        margin,
        onChange,
        path,
        record,
        resource,
        syncWithLocation,
        variant,
        value,
        ...rest
    } = props;

    const renderHeader = () => (
        <FormTabHeader
            label={label}
            value={value}
            icon={icon}
            className={className}
            syncWithLocation={syncWithLocation}
            onChange={onChange}
        />
    );

    const renderContent = () => (
        <FormGroupContextProvider name={value.toString()}>
<<<<<<< HEAD
            <Box
=======
            <Stack
                alignItems="flex-start"
                sx={{ paddingLeft: 1, paddingRight: 1 }}
>>>>>>> 59bd9976
                style={hidden ? hiddenStyle : null}
                className={contentClassName}
                id={`tabpanel-${value}`}
                aria-labelledby={`tabheader-${value}`}
                // Set undefined instead of false because WAI-ARIA Authoring Practices 1.1
                // notes that aria-hidden="false" currently behaves inconsistently across browsers.
                aria-hidden={hidden || undefined}
                {...rest}
            >
<<<<<<< HEAD
                {React.Children.map(
                    children,
                    (input: ReactElement) =>
                        input && (
                            <FormInput
                                input={input}
                                record={record}
                                resource={resource}
                                variant={input.props.variant || variant}
                                margin={input.props.margin || margin}
                            />
                        )
                )}
            </Box>
=======
                {children}
            </Stack>
>>>>>>> 59bd9976
        </FormGroupContextProvider>
    );

    return intent === 'header' ? renderHeader() : renderContent();
};

FormTab.propTypes = {
    className: PropTypes.string,
    contentClassName: PropTypes.string,
    children: PropTypes.node,
    intent: PropTypes.oneOf(['header', 'content']),
    hidden: PropTypes.bool,
    icon: PropTypes.element,
    label: PropTypes.oneOfType([PropTypes.string, PropTypes.element])
        .isRequired,
    margin: PropTypes.oneOf(['none', 'dense', 'normal']),
    path: PropTypes.string,
    // @ts-ignore
    record: PropTypes.object,
    resource: PropTypes.string,
    value: PropTypes.oneOfType([PropTypes.string, PropTypes.number]),
    variant: PropTypes.oneOf(['standard', 'outlined', 'filled']),
};

export interface FormTabProps extends BoxProps {
    className?: string;
    children?: ReactNode;
    contentClassName?: string;
    hidden?: boolean;
    icon?: ReactElement;
    intent?: 'header' | 'content';
    label: string | ReactElement;
    margin?: 'none' | 'normal' | 'dense';
    path?: string;
    record?: RaRecord;
    resource?: string;
    syncWithLocation?: boolean;
    value?: string | number;
    variant?: 'standard' | 'outlined' | 'filled';
}

FormTab.displayName = 'FormTab';

const hiddenStyle = { display: 'none' };<|MERGE_RESOLUTION|>--- conflicted
+++ resolved
@@ -2,10 +2,9 @@
 import { ReactElement, ReactNode } from 'react';
 import PropTypes from 'prop-types';
 import { FormGroupContextProvider, RaRecord } from 'ra-core';
-import { Box, BoxProps } from '@mui/material';
+import { Stack, StackProps } from '@mui/material';
 
 import { FormTabHeader } from './FormTabHeader';
-import { Stack } from '@mui/material';
 
 export const FormTab = (props: FormTabProps) => {
     const {
@@ -40,13 +39,9 @@
 
     const renderContent = () => (
         <FormGroupContextProvider name={value.toString()}>
-<<<<<<< HEAD
-            <Box
-=======
             <Stack
                 alignItems="flex-start"
                 sx={{ paddingLeft: 1, paddingRight: 1 }}
->>>>>>> 59bd9976
                 style={hidden ? hiddenStyle : null}
                 className={contentClassName}
                 id={`tabpanel-${value}`}
@@ -56,25 +51,8 @@
                 aria-hidden={hidden || undefined}
                 {...rest}
             >
-<<<<<<< HEAD
-                {React.Children.map(
-                    children,
-                    (input: ReactElement) =>
-                        input && (
-                            <FormInput
-                                input={input}
-                                record={record}
-                                resource={resource}
-                                variant={input.props.variant || variant}
-                                margin={input.props.margin || margin}
-                            />
-                        )
-                )}
-            </Box>
-=======
                 {children}
             </Stack>
->>>>>>> 59bd9976
         </FormGroupContextProvider>
     );
 
@@ -99,7 +77,7 @@
     variant: PropTypes.oneOf(['standard', 'outlined', 'filled']),
 };
 
-export interface FormTabProps extends BoxProps {
+export interface FormTabProps extends StackProps {
     className?: string;
     children?: ReactNode;
     contentClassName?: string;
