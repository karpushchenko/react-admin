--- conflicted
+++ resolved
@@ -77,13 +77,8 @@
     // Use form pristine and validating to enable or disable the save button
     // if alwaysEnableSaveButton is undefined
     const disabled = !valueOrDefault(
-<<<<<<< HEAD
-        alwaysEnableSaveButton,
+        alwaysEnableSaveButton !== false ? alwaysEnableSaveButton : undefined,
         !isValidating && !saving
-=======
-        alwaysEnableSaveButton !== false ? alwaysEnableSaveButton : undefined,
-        !pristine && !validating
->>>>>>> 7efec0f8
     );
 
     return (
