--- conflicted
+++ resolved
@@ -1,24 +1,10 @@
 import React, { Children, isValidElement } from 'react';
 import PropTypes from 'prop-types';
 import classnames from 'classnames';
-<<<<<<< HEAD
-import { Route } from 'react-router-dom';
-import Divider from '@material-ui/core/Divider';
-import { makeStyles } from '@material-ui/core/styles';
-import { FormWithRedirect } from 'ra-core';
-=======
-import { Form } from 'react-final-form';
-import arrayMutators from 'final-form-arrays';
 import { Route, useRouteMatch, useLocation } from 'react-router-dom';
 import Divider from '@material-ui/core/Divider';
 import { makeStyles } from '@material-ui/core/styles';
-import {
-    escapePath,
-    useTranslate,
-    useInitializeFormWithRecord,
-    sanitizeEmptyValues,
-} from 'ra-core';
->>>>>>> 06394123
+import { escapePath, FormWithRedirect } from 'ra-core';
 import get from 'lodash/get';
 
 import Toolbar from './Toolbar';
