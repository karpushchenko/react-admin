--- conflicted
+++ resolved
@@ -74,11 +74,8 @@
  * @prop {ReactElement} toolbar The element displayed at the bottom of the form, containing the SaveButton
  * @prop {string} variant Apply variant to all inputs. Possible values are 'standard', 'outlined', and 'filled' (default)
  * @prop {string} margin Apply variant to all inputs. Possible values are 'none', 'normal', and 'dense' (default)
-<<<<<<< HEAD
  * @prop {boolean} scrollable The tabs become scrollable when they extend beyond the witdh of the form
-=======
  * @prop {boolean} sanitizeEmptyValues Wether or not deleted record attributes should be recreated with a `null` value (default: true)
->>>>>>> 44bfc102
  *
  * @param {Prop} props
  */
@@ -104,11 +101,8 @@
     submitOnEnter: PropTypes.bool,
     undoable: PropTypes.bool,
     validate: PropTypes.func,
-<<<<<<< HEAD
     scrollable: PropTypes.bool,
-=======
     sanitizeEmptyValues: PropTypes.bool,
->>>>>>> 44bfc102
 };
 
 const useStyles = makeStyles(
