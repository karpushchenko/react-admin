--- conflicted
+++ resolved
@@ -60,12 +60,7 @@
     save: PropTypes.func,
     saving: PropTypes.bool,
     submitOnEnter: PropTypes.bool,
-<<<<<<< HEAD
-    toolbar: PropTypes.element,
-=======
     toolbar: PropTypes.oneOfType([PropTypes.element, PropTypes.oneOf([false])]),
-    undoable: PropTypes.bool,
->>>>>>> 14c8a62e
     validate: PropTypes.func,
     version: PropTypes.number,
     sanitizeEmptyValues: PropTypes.bool,
@@ -86,12 +81,6 @@
     mutationMode?: MutationMode;
     resource?: string;
     submitOnEnter?: boolean;
-<<<<<<< HEAD
-    toolbar?: ReactElement;
-=======
     toolbar?: ReactElement | false;
-    /** @deprecated use mutationMode: undoable instead */
-    undoable?: boolean;
->>>>>>> 14c8a62e
     variant?: 'standard' | 'outlined' | 'filled';
 }