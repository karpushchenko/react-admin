import merge from 'lodash/merge';
import get from 'lodash/get';
import pluralize from 'pluralize';
import {
    DataProvider,
    HttpError,
    GET_LIST,
    GET_ONE,
    GET_MANY,
    GET_MANY_REFERENCE,
    CREATE,
    UPDATE,
    DELETE,
    DELETE_MANY,
    UPDATE_MANY,
} from 'ra-core';
import {
    ApolloClient,
    ApolloClientOptions,
    ApolloError,
    ApolloQueryResult,
    MutationOptions,
    WatchQueryOptions,
    QueryOptions,
    OperationVariables,
    ServerError,
} from '@apollo/client';

import buildApolloClient from './buildApolloClient';
import {
    QUERY_TYPES as INNER_QUERY_TYPES,
    MUTATION_TYPES as INNER_MUTATION_TYPES,
    ALL_TYPES as INNER_ALL_TYPES,
} from './constants';
import {
    introspectSchema,
    IntrospectionOptions,
    IntrospectionResult,
} from './introspection';

export * from './introspection';
export const QUERY_TYPES = INNER_QUERY_TYPES;
export const MUTATION_TYPES = INNER_MUTATION_TYPES;
export const ALL_TYPES = INNER_ALL_TYPES;

const RaFetchMethodMap = {
    getList: GET_LIST,
    getMany: GET_MANY,
    getManyReference: GET_MANY_REFERENCE,
    getOne: GET_ONE,
    create: CREATE,
    delete: DELETE,
    deleteMany: DELETE_MANY,
    update: UPDATE,
    updateMany: UPDATE_MANY,
};
const defaultOptions = {
    resolveIntrospection: introspectSchema,
    introspection: {
        operationNames: {
            [GET_LIST]: resource => `all${pluralize(resource.name)}`,
            [GET_ONE]: resource => `${resource.name}`,
            [GET_MANY]: resource => `all${pluralize(resource.name)}`,
            [GET_MANY_REFERENCE]: resource => `all${pluralize(resource.name)}`,
            [CREATE]: resource => `create${resource.name}`,
            [UPDATE]: resource => `update${resource.name}`,
            [DELETE]: resource => `delete${resource.name}`,
        },
        exclude: undefined,
        include: undefined,
    },
};

const getOptions = (
    options: GetQueryOptions | GetMutationOptions | GetWatchQueryOptions,
    raFetchMethod: string,
    resource: string
) => {
    if (typeof options === 'function') {
        return options(resource, raFetchMethod);
    }

    return options;
};

export type BuildQueryResult = QueryOptions<OperationVariables, any> & {
    parseResponse: (response: ApolloQueryResult<any>) => any;
};

export type BuildQuery = (
    name: string,
    resource: string,
    params: any
) => BuildQueryResult;

export type BuildQueryFactory = (
    introspectionResults: IntrospectionResult
) => BuildQuery;

export type GetQueryOptions = (
    resource: string,
    raFetchMethod: string
) => Partial<QueryOptions<OperationVariables, any>>;

export type GetMutationOptions = (
    resource: string,
    raFetchMethod: string
) => Partial<MutationOptions<OperationVariables, any>>;

export type GetWatchQueryOptions = (
    resource: string,
    raFetchMethod: string
) => Partial<WatchQueryOptions<OperationVariables, any>>;

export type Options = {
    client?: ApolloClient<unknown>;
    clientOptions?: Partial<ApolloClientOptions<unknown>>;
    introspection?: false | IntrospectionOptions;
    override?: {
        [key: string]: (params: any) => BuildQueryResult;
    };
    buildQuery: BuildQueryFactory;
    query?: GetQueryOptions;
    mutation?: GetMutationOptions;
    watchQuery?: GetWatchQueryOptions;
};

export default async (options: Options): Promise<DataProvider> => {
    const {
        client: clientObject,
        clientOptions,
        introspection,
        resolveIntrospection,
        buildQuery: buildQueryFactory,
        override = {},
        ...otherOptions
    } = merge({}, defaultOptions, options);

    if (override && process.env.NODE_ENV === 'production') {
        console.warn(
            // eslint-disable-line
            'The override option is deprecated. You should instead wrap the buildQuery function provided by the dataProvider you use.'
        );
    }

    const client = clientObject || buildApolloClient(clientOptions);

    let introspectionResults;

    const raDataProvider = new Proxy<DataProvider>(defaultDataProvider, {
        get: (target, name) => {
            if (typeof name === 'symbol' || name === 'then') {
                return;
            }
            const raFetchMethod = RaFetchMethodMap[name];
            return async (resource, params) => {
                if (introspection) {
                    introspectionResults = await resolveIntrospection(
                        client,
                        introspection
                    );
                }

                const buildQuery = buildQueryFactory(introspectionResults);
                const overriddenBuildQuery = get(
                    override,
                    `${resource}.${raFetchMethod}`
                );

                const { parseResponse, ...query } = overriddenBuildQuery
                    ? {
                          ...buildQuery(raFetchMethod, resource, params),
                          ...overriddenBuildQuery(params),
                      }
                    : buildQuery(raFetchMethod, resource, params);
<<<<<<< HEAD

                const operation = getQueryOperation(query.query);

=======

                const operation = getQueryOperation(query.query);

>>>>>>> 5f46fd6b
                if (operation === 'query') {
                    const apolloQuery = {
                        ...query,
                        fetchPolicy: 'network-only',
                        ...getOptions(
                            otherOptions.query,
                            raFetchMethod,
                            resource
                        ),
                    };

                    return (
                        client
                            // @ts-ignore
                            .query(apolloQuery)
                            .then(response => parseResponse(response))
                            .catch(handleError)
                    );
                }

                const apolloQuery = {
                    mutation: query.query,
                    variables: query.variables,
                    ...getOptions(
                        otherOptions.mutation,
                        raFetchMethod,
                        resource
                    ),
                };

                return (
                    client
                        // @ts-ignore
                        .mutate(apolloQuery)
                        .then(parseResponse)
                        .catch(handleError)
                );
            };
        },
    });

    return raDataProvider;
};

const handleError = (error: ApolloError) => {
    console.error({ error });
    if (error?.networkError as ServerError) {
        throw new HttpError(
            (error?.networkError as ServerError)?.message,
            (error?.networkError as ServerError)?.statusCode
        );
    }

    throw new HttpError(error.message, 200);
};

const getQueryOperation = query => {
    if (query && query.definitions && query.definitions.length > 0) {
        return query.definitions[0].operation;
    }

    throw new Error('Unable to determine the query operation');
};

// Only used to initialize proxy
const defaultDataProvider = {
    create: () => Promise.resolve({ data: null }), // avoids adding a context in tests
    delete: () => Promise.resolve({ data: null }), // avoids adding a context in tests
    deleteMany: () => Promise.resolve({ data: [] }), // avoids adding a context in tests
    getList: () => Promise.resolve({ data: [], total: 0 }), // avoids adding a context in tests
    getMany: () => Promise.resolve({ data: [] }), // avoids adding a context in tests
    getManyReference: () => Promise.resolve({ data: [], total: 0 }), // avoids adding a context in tests
    getOne: () => Promise.resolve({ data: null }), // avoids adding a context in tests
    update: () => Promise.resolve({ data: null }), // avoids adding a context in tests
    updateMany: () => Promise.resolve({ data: [] }), // avoids adding a context in tests
};<|MERGE_RESOLUTION|>--- conflicted
+++ resolved
@@ -173,15 +173,9 @@
                           ...overriddenBuildQuery(params),
                       }
                     : buildQuery(raFetchMethod, resource, params);
-<<<<<<< HEAD
 
                 const operation = getQueryOperation(query.query);
 
-=======
-
-                const operation = getQueryOperation(query.query);
-
->>>>>>> 5f46fd6b
                 if (operation === 'query') {
                     const apolloQuery = {
                         ...query,
