--- conflicted
+++ resolved
@@ -48,23 +48,13 @@
     "devDependencies": {
         "@mui/icons-material": "^5.0.1",
         "@mui/material": "^5.0.2",
-<<<<<<< HEAD
         "@testing-library/react": "^14.0.0",
-        "data-generator-retail": "^4.8.2",
-        "ra-core": "^4.8.2",
-        "ra-data-fakerest": "^4.8.2",
-        "ra-ui-materialui": "^4.8.2",
-        "react": "^18.0.0",
-        "react-dom": "^18.0.0",
-=======
-        "@testing-library/react": "^11.2.3",
         "data-generator-retail": "^4.8.3",
         "ra-core": "^4.8.3",
         "ra-data-fakerest": "^4.8.3",
         "ra-ui-materialui": "^4.8.3",
-        "react": "^17.0.0",
-        "react-dom": "^17.0.0",
->>>>>>> fcb82734
+        "react": "^18.0.0",
+        "react-dom": "^18.0.0",
         "react-hook-form": "^7.40.0",
         "rimraf": "^3.0.2",
         "typescript": "^4.4.0"
