--- conflicted
+++ resolved
@@ -1,12 +1,8 @@
 export default url => ({
     elements: {
         body: 'body',
-<<<<<<< HEAD
         deleteButton: '.ra-delete-button',
-        input: name => `.edit-page input[name='${name}']`,
-=======
         input: name => `.edit-page [name='${name}']`,
->>>>>>> dbaf3372
         inputs: `.ra-input`,
         tabs: `.form-tab`,
         snackbar: 'div[role="alertdialog"]',
