--- conflicted
+++ resolved
@@ -47,19 +47,11 @@
 
 `useShowController` accepts an object with the following keys, all optional: 
 
-<<<<<<< HEAD
 * [`disableAuthentication`](#disableauthentication): Boolean, set to `true` to disable the authentication check.
 * [`id`](#id): Record identifier. If not provided, it will be deduced from the URL.
 * [`queryOptions`](#queryoptions): Options object to pass to the [`useQuery`](./Actions.mdl#usequery-and-usemutation) hook.
 * [`resource`](#resource): Resource name, e.g. `posts`
-=======
-| Name             | Required | Type              | Default | Description
-|------------------|----------|-------------------|---------|--------------------------------------------------------
-| `disable Authentication` | Optional | `boolean` |         | Set to `true` to disable the authentication check.
-| `id`             | Optional | `string`          |         | The record identifier. If not provided, it will be deduced from the URL.
-| `queryOptions`   | Optional | `object`          |         | The options to pass to the [`useQuery`](./Actions.md#usequery-and-usemutation) hook.
-| `resource`       | Optional | `string`          |         | The resource name, e.g. `posts`
->>>>>>> 0e78e404
+
 
 ## `disableAuthentication`
 
