--- conflicted
+++ resolved
@@ -281,48 +281,9 @@
 - `useRefresh`: Return a function to force a rerender of the current view (equivalent to pressing the Refresh button).
 - `useUnselectAll`: Return a function to unselect all lines in the current datagrid. Pass the name of the resource as argument.
 
-<<<<<<< HEAD
 ## Handling Side Effects In Other Hooks
-=======
-```diff
-// in src/comments/ApproveButton.js
-import {
--  showNotification,
-   UPDATE,
-   withDataProvider,
-} from 'react-admin';
--import { push } from 'react-router-redux';
-
-class ApproveButton extends Component {
-    handleClick = () => {
-        const { dataProvider, dispatch, record } = this.props;
-        const updatedRecord = { ...record, is_approved: true };
--       dataProvider(UPDATE, 'comments', { id: record.id, data: updatedRecord })
--           .then(() => {
--               dispatch(showNotification('Comment approved'));
--               dispatch(push('/comments'));
--           })
--           .catch((e) => {
--               dispatch(showNotification('Error: comment not approved', 'warning'))
--           });
--   }
-+       dataProvider(UPDATE, 'comments', { id: record.id, data: updatedRecord }, {
-+           onSuccess: {
-+               notification: { body: 'Comment approved', level: 'info' },
-+               redirectTo: '/comments',
-+           },
-+           onFailure: {
-+               notification: { body: 'Error: comment not approved', level: 'warning' }
-+           }
-+       })
-
-    render() {
-        return <FlatButton label="Approve" onClick={this.handleClick} />;
-    }
-}
->>>>>>> a0f243cf
-
-But the other hooks presented in this chapter, starting with `useMutation`, don't expose the `dataProvider` Promise. To allow for side effects with these hooks, they all accept an additional `options` argument. It's an object with `onSuccess` and `onFailure` functions, that react admin executes on success... or on failure.
+
+But the other hooks presented in this chapter, starting with `useMutation`, don't expose the `dataProvider` Promise. To allow for side effects with these hooks, they all accept an additional `options` argument. It's an object with `onSuccess` and `onFailure` functions, that react-admin executes on success... or on failure.
 
 So the `<ApproveButton>` written with `useMutation` instead of `useDataProvider` can specify side effects as follows:
 
@@ -379,19 +340,12 @@
 -               notify('Comment approved');
 +               notify('Comment approved', 'info', {}, true);
             },
-<<<<<<< HEAD
             onFailure: (error) => notify(`Error: ${error.message}`, 'warning'),
         }
     );
     return <FlatButton label="Approve" onClick={approve} disabled={loading} />;
 };
 ```
-=======
-            onFailure: {
-                notification: { body: 'Error: comment not approved', level: 'warning' }
-            }
-        })
->>>>>>> a0f243cf
 
 As you can see in this example, you need to tweak the notification for undoable actions: passing `true` as fourth parameter of `notify` displays the 'Undo' button in the notification.
 
@@ -515,22 +469,7 @@
 Here is a version of the `<ApproveButton>` component demonstrating `<Mutation>`:
 
 ```jsx
-<<<<<<< HEAD
 import { Mutation, useNotify, useRedirect } from 'react-admin';
-=======
-import { Mutation } from 'react-admin';
-
-const options = {
-    undoable: true,
-    onSuccess: {
-        notification: { body: 'Comment approved', level: 'info' },
-        redirectTo: '/comments',
-    },
-    onFailure: {
-        notification: { body: 'Error: comment not approved', level: 'warning' }
-    }
-};
->>>>>>> a0f243cf
 
 const ApproveButton = ({ record }) => {
     const notify = useNotify();
