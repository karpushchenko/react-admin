---
layout: default
title: "The Show Component"
---

# `<Show>`

The `<Show>` component handles the logic of the Show page:

- it calls `useShowcontroller` to fetch the record from the data provider via `dataProvider.getOne()`,
- it computes the default page title
- it creates a `ShowContext` and a `RecordContext`,
- it renders the page layout with the correct title and actions
- it renders its child component (a show layout component like `<SimpleShowLayout>`) in a Material-ui `<Card>`

## Usage

Here is the minimal code necessary to display a view to show a post:

{% raw %}
```jsx
// in src/posts.js
import * as React from "react";
import { Show, SimpleShowLayout, TextField, DateField, RichTextField } from 'react-admin';

export const PostShow = () => (
    <Show>
        <SimpleShowLayout>
            <TextField source="title" />
            <TextField source="teaser" />
            <RichTextField source="body" />
            <DateField label="Publication date" source="created_at" />
        </SimpleShowLayout>
    </Show>
);

// in src/App.js
import * as React from "react";
import { Admin, Resource } from 'react-admin';
import jsonServerProvider from 'ra-data-json-server';

import { PostShow } from './posts';

const App = () => (
    <Admin dataProvider={jsonServerProvider('https://jsonplaceholder.typicode.com')}>
        <Resource name="posts" show={PostShow} />
    </Admin>
);
```
{% endraw %}

That's enough to display the post show view:

![post show view](./img/post-show.png)

## Props

* [`actions`](#actions): override the actions toolbar with a custom component
* [`aside`](#aside): A component to render as a sidebar of the show view
* `className`: passed to the root component
* [`children`](#layout): the components that render the record fields
* [`component`](#root-component): overrides the root component
* [`emptyWhileLoading`](#loading-state)
* [`queryOptions`](#client-query-options): options to pass to the react-query client
* [`sx`](#css-api): Override the styles
* [`title`](#page-title)

## Layout

`<Show>` doesn't render any field by default - it delegates this to its children. Show layout components grab the `record` from the `RecordContext` and render them on screen.

React-admin provides 2 show layout components:

- [`<SimpleShowLayout>`](./SimpleShowLayout.md) displays fields with a label in a single column
- [`<TabbedShowLayout>`](./TabbedShowLayout.md) displays a list of tabs, each tab rendering a stack of fields with a label

To use an alternative layout, switch the `<Show>` child component:

```diff
export const PostShow = () => (
    <Show>
-       <SimpleShowLayout>
+       <TabbedShowLayout>
+           <Tab label="Main>
                <TextField source="title" />
                <TextField source="teaser" />
                <RichTextField source="body" />
                <DateField label="Publication date" source="created_at" />
+           </Tab>
-       </SimpleShowLayout>
+       </TabbedShowLayout>
    </Show>
);
```

You can also pass a React element as child, so as to build a custom layout. Check [Building a custom Show Layout](./ShowTutorial.md#building-a-custom-layout) for more details.

## Page Title

By default, the title for the Show view is "[resource_name] #[record_id]".

You can customize this title by specifying a custom `title` prop:

```jsx
export const PostShow = () => (
    <Show title="Post view">
        ...
    </Show>
);
```

More interestingly, you can pass a component as `title`. React-admin clones this component, which can access the current record via `useRecordContext`. This allows to customize the title according to the current record:

```jsx
import { useRecordContext, Show } from 'react-admin';

const PostTitle = () => {
    const record = useRecordContext();
    // the record can be empty while loading
    if (!record) return null;
    return <span>Post "{record.title}"</span>;
};

export const PostShow = () => (
    <Show title={<PostTitle />}>
        ...
    </Show>
);
```

## Actions

By default, `<Show>` includes an action toolbar with an `<EditButton>` if the `<Resource>` declared an `edit` component. You can replace the list of default actions by your own component using the `actions` prop:

```jsx
import Button from '@material-ui/core/Button';
import { EditButton, TopToolbar } from 'react-admin';

const PostShowActions = () => (
    <TopToolbar>
        <EditButton />
        {/* Add your custom actions */}
        <Button color="primary" onClick={customAction}>Custom Action</Button>
    </TopToolbar>
);

export const PostShow = () => (
    <Show actions={<PostShowActions />}>
        ...
    </Show>
);
```

## Client Query Options

`<Show>` accepts a `queryOptions` prop to pass options to the react-query client. 

This can be useful e.g. to override the default error side effect. By default, when the `dataProvider.getOne()` call fails at the dataProvider level, react-admin shows an error notification and refreshes the page.

You can override this behavior and pass custom side effects by providing a custom `queryOptions` prop:

```jsx
import * as React from 'react';
import { useNotify, useRefresh, useRedirect, Show, SimpleShowLayout } from 'react-admin';

const PostShow = props => {
    const notify = useNotify();
    const refresh = useRefresh();
    const redirect = useRedirect();

    const onError = (error) => {
        notify(`Could not load post: ${error.message}`, { type: 'warning' });
        redirect('/posts');
        refresh();
    };

    return (
        <Show queryOptions={{ onError }} {...props}>
            <SimpleShowLayout>
                ...
            </SimpleShowLayout>
        </Show>
    );
}
```

The `onError` function receives the error from the dataProvider call (`dataProvider.getOne()`), which is a JavaScript Error object (see [the dataProvider documentation for details](./DataProviders.md#error-format)).

The default `onError` function is:

```jsx
(error) => {
    notify('ra.notification.item_doesnt_exist', { type: 'warning' });
    redirect('list', basePath);
    refresh();
}
```

## Loading State

Default layout components (`<SimpleShowLayout>` and `<TabbedshowLayout>`) return null when the record is loading. If you use a custom layout component instead, you'll have to handle the case where the `record` is not yet defined.

That means that the following will fail on load with a "ReferenceError: record is not defined" error:

```jsx
const PostTitle = () => {
    const record = useRecordContext();
    return <span>{record.title}</span>;
};

const PostShow = () => (
    <Show>
        <Card>
            <div>Title: <PostTitle /></div>
        </Card>
    </Show>
);
```

You can handle this case by calling the [`useShowContext`](./useShowContext.md) hook to get the loading state:

```jsx
const PostTitle = () => {
    const record = useRecordContext();
    const { isLoading } = useShowContext();
    if (!isLoading) return null;
    return <span>{record.title}</span>;
};
```

But this can be cumbersome, as you need to do it in every field component.

The `<Show emptyWhileLoading>` prop provides a convenient shorcut for that use case. When enabled, `<Show>` won't render its child until `record` is defined. 

```diff
const PostTitle = () => {
    const record = useRecordContext();
    return <span>{record.title}</span>;
};

const PostShow = () => (
-   <Show>
+   <Show emptyWhileLoading>
        <Card>
            <div>Title: <PostTitle /></div>
        </Card>
    </Show>
);
```

## Root Component

By default, the Show view renders the main content area inside a material-ui `<Card>`. The actual layout of the record fields depends on the Show Layout component you're using (`<SimpleShowLayout>`, `<TabbedShowLayout>`, or a custom layout component).

You can override the main area container by passing a `component` prop:

{% raw %}
```jsx
import { Box } from '@mui/material';

const ShowWrapper = ({ children }) => (
    <Box sx={{ margin: 2, border: 'solid 1px grey' }}>
        {children}
    </Box>
);

// use a ShowWrapper as root component
const PostShow = props => (
    <Show component={ShowWrapper} {...props}>
        ...
    </Show>
);
```
{% endraw %}

## CSS API

The `<Show>` component accepts the usual `className` prop but you can override many class names injected to the inner components by React-admin thanks to the `sx` property (as most Material UI components, see their [documentation about it](https://mui.com/customization/how-to-customize/#overriding-nested-component-styles)). This property accepts the following subclasses:

<<<<<<< HEAD
| Rule name        | Description                                                   |
| ---------------- | ------------------------------------------------------------- |
| `&.RaShow-root`  | Alternative to using `className`. Applied to the root element |
| `& .RaShow-main` | Applied to the main container                                 |

Here's an example of how to override the default styles:

{% raw %}
```jsx
const PostShow = () => (
    <Show 
        sx={{
            backgroundColor: 'yellow',
            '& .RaShow-main': {
                backgroundColor: 'red',
            },
        }}
    >
            ...
    </Show>
);
```
{% endraw %}
=======
| Rule name   | Description                                                   |
| ----------- | ------------------------------------------------------------- |
| `root`      | Alternative to using `className`. Applied to the root element |
| `main`      | Applied to the main container                                 |
| `card`      | Applied to the `<Card>` element                               |
>>>>>>> 69cc12ab

To override the style of all instances of `<Show>` using the [material-ui style overrides](https://mui.com/customization/theme-components/), use the `RaShow` key.

## Displaying Fields Depending On User Permissions

If you want to display some fields only to users with specific permissions, use the `usePermissions` hook and JSX conditions to show or hide fields.

Here's an example inside a `Show` view with a `SimpleShowLayout` and a custom `actions` component:

{% raw %}
```jsx
import TopToolbar from '@material-ui/core/TopToolbar';
import Button from '@material-ui/core/Button';
import { usePermissions, EditButton, DeleteButton } from 'react-admin';

const PostShowActions = () => {
    const permissions = usePermissions(); 
    return (
        <TopToolbar>
            <EditButton />
            {permissions === 'admin' && <DeleteButton />}
        </TopToolbar>
    );
}

export const PostShow = () => {
    const permissions = usePermissions();
    return (
        <Show actions={<PostShowActions />}>
            <SimpleShowLayout>
                <TextField source="title" />
                <RichTextField source="body" />
                {permissions === 'admin' &&
                    <NumberField source="nb_views" />
                }
            </SimpleShowLayout>
        </Show>
    );
}
```
{% endraw %}

This also works inside a `TabbedShowLayout`, and you can hide a `Tab` completely:

{% raw %}
```jsx
export const UserShow = () => {
    const permissions = usePermissions();
    return (
        <Show>
            <TabbedShowLayout>
                <Tab label="user.form.summary">
                    {permissions === 'admin' && <TextField source="id" />}
                    <TextField source="name" />
                </Tab>
                {permissions === 'admin' &&
                    <Tab label="user.form.security">
                        <TextField source="role" />
                    </Tab>}
            </TabbedShowLayout>
        </Show>
    );
}
```
{% endraw %}

For more details about permissions, check out the [authProvider documentation](./Authentication.md#authorization).

## API

* [`<Show>`]
* [`<ShowActions>`]
* [`<SimpleShowLayout>`]
* [`<Tab>`]
* [`<TabbedShowLayout>`]
* [`useRecordContext`]
* [`useResourceContext`]
* [`useShowContext`]
* [`useShowController`]

[`<Show>`]: https://github.com/marmelab/react-admin/blob/master/packages/ra-ui-materialui/src/detail/Show.tsx
[`<ShowActions>`]: https://github.com/marmelab/react-admin/blob/master/packages/ra-ui-materialui/src/detail/ShowActions.tsx
[`<SimpleShowLayout>`]: https://github.com/marmelab/react-admin/blob/master/packages/ra-ui-materialui/src/detail/SimpleShowLayouttsx)
[`<Tab>`]: https://github.com/marmelab/react-admin/blob/master/packages/ra-ui-materialui/src/detail/Tab.tsx
[`<TabbedShowLayout>`]: https://github.com/marmelab/react-admin/blob/master/packages/ra-ui-materialui/src/detail/TabbedShowLayouttsx)
[`<WithRecord>`]: https://github.com/marmelab/react-admin/blob/master/packages/ra-core/src/controller/record/WithRecord.tsx
[`useRecordContext`]: https://github.com/marmelab/react-admin/blob/master/packages/ra-core/src/controller/record/useRecordContext.ts
[`useResourceContext`]: https://github.com/marmelab/react-admin/blob/master/packages/ra-core/src/core/useResourceContext.ts
[`useShowContext`]: https://github.com/marmelab/react-admin/blob/master/packages/ra-core/src/controller/show/useShowContext.tsx
[`useShowController`]: https://github.com/marmelab/react-admin/blob/master/packages/ra-core/src/controller/show/useShowController.ts)]<|MERGE_RESOLUTION|>--- conflicted
+++ resolved
@@ -277,11 +277,11 @@
 
 The `<Show>` component accepts the usual `className` prop but you can override many class names injected to the inner components by React-admin thanks to the `sx` property (as most Material UI components, see their [documentation about it](https://mui.com/customization/how-to-customize/#overriding-nested-component-styles)). This property accepts the following subclasses:
 
-<<<<<<< HEAD
 | Rule name        | Description                                                   |
 | ---------------- | ------------------------------------------------------------- |
 | `&.RaShow-root`  | Alternative to using `className`. Applied to the root element |
 | `& .RaShow-main` | Applied to the main container                                 |
+| `& .RaShow-card` | Applied to the `<Card>` element                               |
 
 Here's an example of how to override the default styles:
 
@@ -301,13 +301,6 @@
 );
 ```
 {% endraw %}
-=======
-| Rule name   | Description                                                   |
-| ----------- | ------------------------------------------------------------- |
-| `root`      | Alternative to using `className`. Applied to the root element |
-| `main`      | Applied to the main container                                 |
-| `card`      | Applied to the `<Card>` element                               |
->>>>>>> 69cc12ab
 
 To override the style of all instances of `<Show>` using the [material-ui style overrides](https://mui.com/customization/theme-components/), use the `RaShow` key.
 
