--- conflicted
+++ resolved
@@ -708,12 +708,8 @@
 
 ```tsx
 import { Admin } from 'react-admin';
-<<<<<<< HEAD
-import { QueryClient } from 'react-query';
+import { QueryClient } from '@tanstack/react-query';
 import { dataProvider } from './dataProvider';
-=======
-import { QueryClient } from '@tanstack/react-query';
->>>>>>> 6bb23a4d
 
 const queryClient = new QueryClient({
     defaultOptions: {
