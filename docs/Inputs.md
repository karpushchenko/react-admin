---
layout: default
title: "Input Components"
---

# Input Components

An `Input` component displays an input, or a dropdown list, a list of radio buttons, etc. Such components allow to edit a record property, and are common in the `<Edit>`, `<Create>`, and `<Filter>` views.

```jsx
// in src/posts.js
import React from 'react';
import { Edit, ReferenceInput, SelectInput, SimpleForm, TextInput } from 'react-admin';

export const PostEdit = (props) => (
    <Edit title={<PostTitle />} {...props}>
        <SimpleForm>
            <TextInput disabled source="id" />
            <ReferenceInput label="User" source="userId" reference="users">
                <SelectInput optionText="name" />
            </ReferenceInput>
            <TextInput source="title" />
            <TextInput multiline source="body" />
        </SimpleForm>
    </Edit>
);
```

All input components accept the following attributes:

* `source`: Property name of your entity to view/edit. This attribute is required.
* `defaultValue`: Value to be set when the property is `null` or `undefined`.
* `validate`: Validation rules for the current property (see the [Validation Documentation](./CreateEdit.md#validation))
* `label`: Used as a table header of an input label. Defaults to the `source` when omitted.
* `style`: A style object to customize the look and feel of the field container (e.g. the `<div>` in a form).
* `elStyle`: A style object to customize the look and feel of the field element itself

```jsx
<TextInput source="zb_title" label="Title" />
```

Additional props are passed down to the underlying component (usually a material-ui component). For instance, when setting the `fullWidth` prop on a `TextInput` component, the underlying material-ui `<TextField>` receives it, and goes full width.

**Tip**: If you edit a record with a complex structure, you can use a path as the `source` parameter. For instance, if the API returns the following 'book' record:

```jsx
{
    id: 1234,
    title: 'War and Peace',
    author: {
        firstName: 'Leo',
        lastName: 'Tolstoi'
    }
}
```

Then you can display a text input to edit the author first name as follows:

```jsx
<TextInput source="author.firstName" />
```

**Tip**: If your interface has to support multiple languages, don't use the `label` prop, and put the localized labels in a dictionary instead. See the [Translation documentation](./Translation.md#translating-resource-and-field-names) for details.

## `<ArrayInput>`

To edit arrays of data embedded inside a record, `<ArrayInput>` creates a list of sub-forms.

```jsx
import { ArrayInput, SimpleFormIterator, DateInput, TextInput } from 'react-admin';

<ArrayInput source="backlinks">
    <SimpleFormIterator>
        <DateInput source="date" />
        <TextInput source="url" />
    </SimpleFormIterator>
</ArrayInput>
```

![ArrayInput](./img/array-input.png)

 `<ArrayInput>` allows editing of embedded arrays, like the `backlinks` field in the following `post` record:

```js
{
  id: 123,
  backlinks: [
        {
            date: '2012-08-10T00:00:00.000Z',
            url: 'http://example.com/foo/bar.html',
        },
        {
            date: '2012-08-14T00:00:00.000Z',
            url: 'https://blog.johndoe.com/2012/08/12/foobar.html',
        }
   ]
}
```

`<ArrayInput>` expects a single child, which must be a *form iterator* component. A form iterator is a component accepting a `fields` object as passed by [react-final-form-array](https://github.com/final-form/react-final-form-arrays#fieldarrayrenderprops), and defining a layout for an array of fields. For instance, the `<SimpleFormIterator>` component displays an array of fields in an unordered list (`<ul>`), one sub-form by list item (`<li>`). It also provides controls for adding and removing a sub-record (a backlink in this example).

You can pass `disableAdd` and `disableRemove` as props of `SimpleFormIterator`, to disable `ADD` and `REMOVE` button respectively. Default value of both is `false`.

```jsx
import { ArrayInput, SimpleFormIterator, DateInput, TextInput } from 'react-admin';

<ArrayInput source="backlinks">
    <SimpleFormIterator disableRemove >
        <DateInput source="date" />
        <TextInput source="url" />
    </SimpleFormIterator>
</ArrayInput>
```

## `<AutocompleteInput>`

To let users choose a value in a list using a dropdown with autocompletion, use `<AutocompleteInput>`. 
It renders using [downshift](https://github.com/downshift-js/downshift) and a `fuzzySearch` filter. 
Set the `choices` attribute to determine the options list (with `id`, `name` tuples).

```jsx
import { AutocompleteInput } from 'react-admin';

<AutocompleteInput source="category" choices={[
    { id: 'programming', name: 'Programming' },
    { id: 'lifestyle', name: 'Lifestyle' },
    { id: 'photography', name: 'Photography' },
]} />
```

You can also customize the properties to use for the option name and value, thanks to the `optionText` and `optionValue` attributes:

```jsx
const choices = [
    { _id: 123, full_name: 'Leo Tolstoi', sex: 'M' },
    { _id: 456, full_name: 'Jane Austen', sex: 'F' },
];
<AutocompleteInput source="author_id" choices={choices} optionText="full_name" optionValue="_id" />
```

`optionText` also accepts a function, so you can shape the option text at will:

```jsx
const choices = [
   { id: 123, first_name: 'Leo', last_name: 'Tolstoi' },
   { id: 456, first_name: 'Jane', last_name: 'Austen' },
];
const optionRenderer = choice => `${choice.first_name} ${choice.last_name}`;
<AutocompleteInput source="author_id" choices={choices} optionText={optionRenderer} />
```

The choices are translated by default, so you can use translation identifiers as choices:

```jsx
const choices = [
   { id: 'M', name: 'myroot.gender.male' },
   { id: 'F', name: 'myroot.gender.female' },
];
```

However, in some cases (e.g. inside a `<ReferenceInput>`), you may not want the choice to be translated. 
In that case, set the `translateChoice` prop to false.

```jsx
<AutocompleteInput source="gender" choices={choices} translateChoice={false}/>
```

If you want to limit the initial choices shown to the current value only, you can set the `limitChoicesToValue` prop.

When dealing with a large amount of `choices` you may need to limit the number of suggestions that are rendered in order to maintain usable performance. The `shouldRenderSuggestions` is an optional prop that allows you to set conditions on when to render suggestions. An easy way to improve performance would be to skip rendering until the user has entered 2 or 3 characters in the search box. This lowers the result set significantly, and might be all you need (depending on your data set).
Ex. `<AutocompleteInput shouldRenderSuggestions={(val) => { return val.trim().length > 2 }} />` would not render any suggestions until the 3rd character was entered. This prop is passed to the underlying `react-autosuggest` component and is documented [here](https://github.com/moroshko/react-autosuggest#should-render-suggestions-prop).

`<AutocompleteInput>` renders a material-ui `<TextField>` component. Use the `options` attribute to override any of the `<TextField>` attributes:

{% raw %}
```jsx
<AutocompleteInput source="category" options={{
    fullWidth: true,
}} />
```
{% endraw %}

**Tip**: If you want to populate the `choices` attribute with a list of related records, you should decorate `<AutocompleteInput>` with [`<ReferenceInput>`](#referenceinput), and leave the `choices` empty:

```jsx
import { AutocompleteInput, ReferenceInput } from 'react-admin'

<ReferenceInput label="Post" source="post_id" reference="posts">
    <AutocompleteInput optionText="title" />
</ReferenceInput>
```

Lastly, would you need to override the props of the suggestions container (a `Popper` element), you can specify them using the `options.suggestionsContainerProps`. For example:

{% raw %}
```jsx
<AutocompleteInput source="category" options={{
    suggestionsContainerProps: {
        disablePortal: true,
}} />
```
{% endraw %}

**Tip**: `<AutocompleteInput>` is a stateless component, so it only allows to *filter* the list of choices, not to *extend* it. If you need to populate the list of choices based on the result from a `fetch` call (and if [`<ReferenceInput>`](#referenceinput) doesn't cover your need), you'll have to [write your own Input component](#writing-your-own-input-component) based on material-ui `<AutoComplete>` component.

### Properties

| Prop | Required | Type | Default | Description |
| ---|---|---|---|--- |
| `allowEmpty` | Optional | `boolean` | `false` | If `false` and the searchText typed did not match any suggestion, the searchText will revert to the current value when the field is blurred. If `true` and the `searchText` is set to `''` then the field will set the input value to `null`. |
| `choices` | Required | `Object[]` | - | List of items to autosuggest |
| `emptyValue` | Optional | anything | `null` | The value to use for the empty element |
| `emptyText` | Optional | `string` | '' | The text to use for the empty element |
| `matchSuggestion` | Optional | `Function` | - | Required if `optionText` is a React element. Function returning a boolean indicating whether a choice matches the filter. `(filter, choice) => boolean`
| `optionValue` | Optional | `string` | `id` | Fieldname of record containing the value to use as input value  |
| `optionText` | Optional | <code>string &#124; Function</code> | `name` | Fieldname of record to display in the suggestion item or function which accepts the correct record as argument (`(record)=> {string}`) |
| `resource` | Required | `string` | - | The resource working on. This field is passed down by wrapped components like `Create` and `Edit`.   |
| `setFilter` | Optional | `Function` | null | A callback to inform the `searchText` has changed and new `choices` can be retrieved based on this `searchText`. Signature `searchText => void`. This function is automatically setup when using `ReferenceInput`.  |
| `source` | Required |  `string` | - | Name of field to edit, its type should match the type retrieved from `optionValue`  |
| `shouldRenderSuggestions` | Optional | Function | `() => true` | A function that returns a `boolean` to determine whether or not suggestions are rendered. Use this when working with large collections of data to improve performance and user experience. This function is passed into the underlying react-autosuggest component. Ex.`(value) => value.trim() > 2` |

## `<AutocompleteArrayInput>`

To let users choose multiple values in a list using a dropdown with autocompletion, use `<AutocompleteArrayInput>`.
It renders using [downshift](https://github.com/downshift-js/downshift) and a `fuzzySearch` filter. 
Set the `choices` attribute to determine the options list (with `id`, `name` tuples).

```jsx
import { AutocompleteArrayInput } from 'react-admin';

<AutocompleteArrayInput source="category" choices={[
    { id: 'programming', name: 'Programming' },
    { id: 'lifestyle', name: 'Lifestyle' },
    { id: 'photography', name: 'Photography' },
]} />
```

You can also customize the properties to use for the option name and value, thanks to the `optionText` and `optionValue` attributes:

```jsx
const choices = [
    { _id: 123, full_name: 'Leo Tolstoi', sex: 'M' },
    { _id: 456, full_name: 'Jane Austen', sex: 'F' },
];
<AutocompleteArrayInput source="author_id" choices={choices} optionText="full_name" optionValue="_id" />
```

`optionText` also accepts a function, so you can shape the option text at will:

```jsx
const choices = [
   { id: 123, first_name: 'Leo', last_name: 'Tolstoi' },
   { id: 456, first_name: 'Jane', last_name: 'Austen' },
];
const optionRenderer = choice => `${choice.first_name} ${choice.last_name}`;
<AutocompleteArrayInput source="author_id" choices={choices} optionText={optionRenderer} />
```

The choices are translated by default, so you can use translation identifiers as choices:

```jsx
const choices = [
   { id: 'M', name: 'myroot.gender.male' },
   { id: 'F', name: 'myroot.gender.female' },
];
```

However, in some cases (e.g. inside a `<ReferenceInput>`), you may not want the choice to be translated. In that case, set the `translateChoice` prop to false.

```jsx
<AutocompleteArrayInput source="gender" choices={choices} translateChoice={false}/>
```

When dealing with a large amount of `choices` you may need to limit the number of suggestions that are rendered in order to maintain usable performance. The `shouldRenderSuggestions` is an optional prop that allows you to set conditions on when to render suggestions. An easy way to improve performance would be to skip rendering until the user has entered 2 or 3 characters in the search box. This lowers the result set significantly, and might be all you need (depending on your data set).
Ex. `<AutocompleteArrayInput shouldRenderSuggestions={(val) => { return val.trim().length > 2 }} />` would not render any suggestions until the 3rd character was entered. This prop is passed to the underlying `react-autosuggest` component and is documented [here](https://github.com/moroshko/react-autosuggest#should-render-suggestions-prop).

Lastly, `<AutocompleteArrayInput>` renders a [material-ui-chip-input](https://github.com/TeamWertarbyte/material-ui-chip-input) component. Use the `options` attribute to override any of the `<ChipInput>` attributes:

{% raw %}
```jsx
<AutocompleteArrayInput source="category" options={{
    fullWidthInput: true,
}} />
```
{% endraw %}

**Tip**: Like many other inputs, `<AutocompleteArrayInput>` accept a `fullWidth` prop.
**Tip**: If you want to populate the `choices` attribute with a list of related records, you should decorate `<AutocompleteArrayInput>` with [`<ReferenceArrayInput>`](#referenceinput), and leave the `choices` empty:

```jsx
import { AutocompleteArrayInput, ReferenceArrayInput } from 'react-admin'

<ReferenceArrayInput label="Tags" reference="tags" source="tags">
    <AutocompleteArrayInput />
</ReferenceArrayInput>
```

If you need to override the props of the suggestions container (a `Popper` element), you can specify them using the `options.suggestionsContainerProps`. For example:

{% raw %}
```jsx
<AutocompleteArrayInput source="category" options={{
    suggestionsContainerProps: {
        disablePortal: true,
}} />
```
{% endraw %}

**Tip**: `<ReferenceArrayInput>` is a stateless component, so it only allows to *filter* the list of choices, not to *extend* it. If you need to populate the list of choices based on the result from a `fetch` call (and if [`<ReferenceArrayInput>`](#referencearrayinput) doesn't cover your need), you'll have to [write your own Input component](#writing-your-own-input-component) based on [material-ui-chip-input](https://github.com/TeamWertarbyte/material-ui-chip-input).

**Tip**: React-admin's `<AutocompleteInput>` has only a capital A, while material-ui's `<AutoComplete>` has a capital A and a capital C. Don't mix up the components!

### Properties

| Prop | Required | Type | Default | Description |
| ---|---|---|---|--- |
| `choices` | Required | `Object[]` | - | List of items to autosuggest |
| `fullWith` | Optional | Boolean | If `true`, the input will take all the form width
| `matchSuggestion` | Optional | `Function` | - | Required if `optionText` is a React element. Function returning a boolean indicating whether a choice matches the filter. `(filter, choice) => boolean`
| `optionValue` | Optional | `string` | `id` | Fieldname of record containing the value to use as input value  |
| `optionText` | Optional | <code>string &#124; Function</code> | `name` | Fieldname of record to display in the suggestion item or function which accepts the current record as argument (`(record)=> {string}`) |
| `resource` | Required | `string` | - | The resource working on. This field is passed down by wrapped components like `Create` and `Edit`.   |
| `setFilter` | Optional | `Function` | null | A callback to inform the `searchText` has changed and new `choices` can be retrieved based on this `searchText`. Signature `searchText => void`. This function is automatically setup when using `ReferenceInput`.  |
| `source` | Required |  `string` | - | Name of field to edit, its type should match the type retrieved from `optionValue`  |
| `suggestionLimit` | Optional | Number | null | Limits the numbers of suggestions that are shown in the dropdown list |
| `shouldRenderSuggestions` | Optional | Function | `() => true` | A function that returns a `boolean` to determine whether or not suggestions are rendered. Use this when working with large collections of data to improve performance and user experience. This function is passed into the underlying react-autosuggest component. Ex.`(value) => value.trim() > 2` |

## `<BooleanInput>` and `<NullableBooleanInput>`

`<BooleanInput />` is a toggle button allowing you to attribute a `true` or `false` value to a record field.

```jsx
import { BooleanInput } from 'react-admin';

<BooleanInput label="Commentable" source="commentable" />
```


![BooleanInput](./img/boolean-input.png)

This input does not handle `null` values. You would need the `<NullableBooleanInput />` component if you have to handle non-set booleans.

You can use the `options` prop to pass any option supported by the Material UI `Switch` components. For example, here's how to set a custom checked icon:

{% raw %}
```jsx
import { BooleanInput } from 'react-admin';
import FavoriteIcon from '@material-ui/icons/Favorite';

<BooleanInput
    source="favorite"
    options={{
        checkedIcon: <FavoriteIcon />,
    }}
/>
```
{% endraw %}

![CustomBooleanInputCheckIcon](./img/custom-switch-icon.png)


Refer to [Material UI Switch documentation](https://material-ui.com/api/switch) for more details.

`<NullableBooleanInput />` renders as a dropdown list, allowing to choose between true, false, and null values.

```jsx
import { NullableBooleanInput } from 'react-admin';

<NullableBooleanInput label="Commentable" source="commentable" />
```

![NullableBooleanInput](./img/nullable-boolean-input.png)

## `<CheckboxGroupInput>`

If you want to let the user choose multiple values among a list of possible values by showing them all, `<CheckboxGroupInput>` is the right component. Set the `choices` attribute to determine the options (with `id`, `name` tuples):

```jsx
import { CheckboxGroupInput } from 'react-admin';

<CheckboxGroupInput source="category" choices={[
    { id: 'programming', name: 'Programming' },
    { id: 'lifestyle', name: 'Lifestyle' },
    { id: 'photography', name: 'Photography' },
]} />
```

![CheckboxGroupInput](./img/checkbox-group-input.png)

You can also customize the properties to use for the option name and value, thanks to the `optionText` and `optionValue` attributes:

```jsx
const choices = [
    { _id: 123, full_name: 'Leo Tolstoi', sex: 'M' },
    { _id: 456, full_name: 'Jane Austen', sex: 'F' },
];
<CheckboxGroupInput source="author_id" choices={choices} optionText="full_name" optionValue="_id" />
```

`optionText` also accepts a function, so you can shape the option text at will:

```jsx
const choices = [
   { id: 123, first_name: 'Leo', last_name: 'Tolstoi' },
   { id: 456, first_name: 'Jane', last_name: 'Austen' },
];
const optionRenderer = choice => `${choice.first_name} ${choice.last_name}`;
<CheckboxGroupInput source="author_id" choices={choices} optionText={optionRenderer} />
```

`optionText` also accepts a React Element, that will be cloned and receive the related choice as the `record` prop. You can use Field components there.

```jsx
const choices = [
   { id: 123, first_name: 'Leo', last_name: 'Tolstoi' },
   { id: 456, first_name: 'Jane', last_name: 'Austen' },
];
const FullNameField = ({ record }) => <span>{record.first_name} {record.last_name}</span>;
<CheckboxGroupInput source="gender" choices={choices} optionText={<FullNameField />}/>
```

The choices are translated by default, so you can use translation identifiers as choices:

```jsx
const choices = [
    { id: 'programming', name: 'myroot.category.programming' },
    { id: 'lifestyle', name: 'myroot.category.lifestyle' },
    { id: 'photography', name: 'myroot.category.photography' },
];
```

However, in some cases (e.g. inside a `<ReferenceInput>`), you may not want the choice to be translated. In that case, set the `translateChoice` prop to false.

```jsx
<CheckboxGroupInput source="gender" choices={choices} translateChoice={false}/>
```

Lastly, use the `options` attribute if you want to override any of Material UI's `<Checkbox>` attributes:

{% raw %}
```jsx
import { FavoriteBorder, Favorite } from '@material-ui/icons';

<CheckboxGroupInput source="category" options={{
    icon: <FavoriteBorder />,
    checkedIcon: <Favorite />
}} />
```
{% endraw %}

### Properties

| Prop | Type | Default | Description |
| ---|---|---|--- |
| `row` | `boolean` | true | Display group of elements in a compact row. |

Refer to [Material UI Checkbox documentation](https://material-ui.com/api/checkbox/) for more details.

## `<DateInput>`

Ideal for editing dates, `<DateInput>` renders a standard browser [Date Picker](https://material-ui.com/components/pickers/#date-pickers), so the appearance depends on the browser (and falls back to a text input on safari).

```jsx
import { DateInput } from 'react-admin';

<DateInput source="published_at" />
```

![DateInput](./img/date-input.gif)

**Tip**: For a material-ui styled `<DateInput>` component, check out [vascofg/react-admin-date-inputs](https://github.com/vascofg/react-admin-date-inputs).

## `<DateTimeInput>`

An input for editing dates with time. `<DateTimeInput>` renders a standard browser [Date and Time Picker](https://material-ui.com/components/pickers/#date-amp-time-pickers), so the appearance depends on the browser (and falls back to a text input on safari).

```jsx
import { DateTimeInput } from 'react-admin';

<DateTimeInput source="published_at" />
```

**Tip**: For a material-ui styled `<DateTimeInput>` component, check out [vascofg/react-admin-date-inputs](https://github.com/vascofg/react-admin-date-inputs).

## `<ImageInput>`

`<ImageInput>` allows to upload some pictures using [react-dropzone](https://github.com/okonet/react-dropzone).

![ImageInput](./img/image-input.png)

Previews are enabled using `<ImageInput>` children, as following:

```jsx
<ImageInput source="pictures" label="Related pictures" accept="image/*">
    <ImageField source="src" title="title" />
</ImageInput>
```

Writing a custom field component for displaying the current value(s) is easy:  it's a standard [field](./Fields.md#writing-your-own-field-component).

When receiving **new** files, `ImageInput` will add a `rawFile` property to the object passed as the `record` prop of children. This `rawFile` is the [File](https://developer.mozilla.org/en-US/docs/Web/API/File) instance of the newly added file. This can be useful to display information about size or mimetype inside a custom field.

The `ImageInput` component accepts an `options` prop into which you can pass all the [react-dropzone properties](https://react-dropzone.netlify.com/#proptypes). However, some of the most useful props should be passed **directly** on the `ImageInput`: `maxSize`, `minSize`, `multiple`.

If the default Dropzone label doesn't fit with your need, you can pass a `placeholder` attribute to overwrite it. The attribute can be anything React can render (`PropTypes.node`):

```jsx
<ImageInput source="pictures" label="Related pictures" accept="image/*" placeholder={<p>Drop your file here</p>}>
    <ImageField source="src" title="title" />
</ImageInput>
```

Note that the image upload returns a [File](https://developer.mozilla.org/en/docs/Web/API/File) object. It is your responsibility to handle it depending on your API behavior. You can for instance encode it in base64, or send it as a multi-part form data. Check [this example](./DataProviders.md#extending-a-data-provider-example-of-file-upload) for base64 encoding data by extending the REST Client.

## `<FileInput>`

`<FileInput>` allows to upload some files using [react-dropzone](https://github.com/okonet/react-dropzone).

![FileInput](./img/file-input.png)

Previews (actually a simple list of files names) are enabled using `<FileField>` children, as following:

```jsx
<FileInput source="files" label="Related files" accept="application/pdf">
    <FileField source="src" title="title" />
</FileInput>
```

Writing a custom field component for displaying the current value(s) is easy:  it's a standard [field](./Fields.md#writing-your-own-field-component).

When receiving **new** files, `FileInput` will add a `rawFile` property to the object passed as the `record` prop of children. This `rawFile` is the [File](https://developer.mozilla.org/en-US/docs/Web/API/File) instance of the newly added file. This can be useful to display information about size or mimetype inside a custom field.

The `FileInput` component accepts an `options` prop into which you can pass all the [react-dropzone properties](https://react-dropzone.netlify.com/#proptypes). However, some of the most useful props should be passed **directly** on the `FileInput`: `maxSize`, `minSize`, `multiple`.

If the default Dropzone label doesn't fit with your need, you can pass a `placeholder` attribute to overwrite it. The attribute can be anything React can render (`PropTypes.node`):

```jsx
<FileInput source="files" label="Related files" accept="application/pdf" placeholder={<p>Drop your file here</p>}>
    <ImageField source="src" title="title" />
</FileInput>
```

Note that the file upload returns a [File](https://developer.mozilla.org/en/docs/Web/API/File) object. It is your responsibility to handle it depending on your API behavior. You can for instance encode it in base64, or send it as a multi-part form data. Check [this example](./DataProviders.md#extending-a-data-provider-example-of-file-upload) for base64 encoding data by extending the REST Client.

## `<NumberInput>`

`<NumberInput>` translates to a HTML `<input type="number">`. It is necessary for numeric values because of a [known React bug](https://github.com/facebook/react/issues/1425), which prevents using the more generic [`<TextInput>`](#textinput) in that case.

```jsx
import { NumberInput } from 'react-admin';

<NumberInput source="nb_views" />
```

You can customize the `step` props (which defaults to "any"):

```jsx
<NumberInput source="nb_views" step={1} />
```

## `<RadioButtonGroupInput>`

If you want to let the user choose a value among a list of possible values by showing them all (instead of hiding them behind a dropdown list, as in [`<SelectInput>`](#selectinput)), `<RadioButtonGroupInput>` is the right component. Set the `choices` attribute to determine the options (with `id`, `name` tuples):

```jsx
import { RadioButtonGroupInput } from 'react-admin';

<RadioButtonGroupInput source="category" choices={[
    { id: 'programming', name: 'Programming' },
    { id: 'lifestyle', name: 'Lifestyle' },
    { id: 'photography', name: 'Photography' },
]} />
```

![RadioButtonGroupInput](./img/radio-button-group-input.png)

You can also customize the properties to use for the option name and value, thanks to the `optionText` and `optionValue` attributes:

```jsx
const choices = [
    { _id: 123, full_name: 'Leo Tolstoi', sex: 'M' },
    { _id: 456, full_name: 'Jane Austen', sex: 'F' },
];
<RadioButtonGroupInput source="author_id" choices={choices} optionText="full_name" optionValue="_id" />
```

`optionText` also accepts a function, so you can shape the option text at will:

```jsx
const choices = [
   { id: 123, first_name: 'Leo', last_name: 'Tolstoi' },
   { id: 456, first_name: 'Jane', last_name: 'Austen' },
];
const optionRenderer = choice => `${choice.first_name} ${choice.last_name}`;
<RadioButtonGroupInput source="author_id" choices={choices} optionText={optionRenderer} />
```

`optionText` also accepts a React Element, that will be cloned and receive the related choice as the `record` prop. You can use Field components there.

```jsx
const choices = [
   { id: 123, first_name: 'Leo', last_name: 'Tolstoi' },
   { id: 456, first_name: 'Jane', last_name: 'Austen' },
];
const FullNameField = ({ record }) => <span>{record.first_name} {record.last_name}</span>;
<RadioButtonGroupInput source="gender" choices={choices} optionText={<FullNameField />}/>
```

The choices are translated by default, so you can use translation identifiers as choices:

```jsx
const choices = [
   { id: 'M', name: 'myroot.gender.male' },
   { id: 'F', name: 'myroot.gender.female' },
];
```

However, in some cases (e.g. inside a `<ReferenceInput>`), you may not want the choice to be translated. In that case, set the `translateChoice` prop to false.

```jsx
<RadioButtonGroupInput source="gender" choices={choices} translateChoice={false}/>
```

Lastly, use the `options` attribute if you want to override any of Material UI's `<RadioButtonGroup>` attributes:

{% raw %}
```jsx
<RadioButtonGroupInput source="category" options={{
    labelPosition: 'right'
}} />
```
{% endraw %}

Refer to [Material UI RadioGroup documentation](https://material-ui.com/api/radio-group) for more details.

**Tip**: If you want to populate the `choices` attribute with a list of related records, you should decorate `<RadioButtonGroupInput>` with [`<ReferenceInput>`](#referenceinput), and leave the `choices` empty:

```jsx
import { RadioButtonGroupInput, ReferenceInput } from 'react-admin'

<ReferenceInput label="Author" source="author_id" reference="authors">
    <RadioButtonGroupInput optionText="last_name" />
</ReferenceInput>
```

## `<ReferenceArrayInput>`

Use `<ReferenceArrayInput>` to edit an array of reference values, i.e. to let users choose a list of values (usually foreign keys) from another REST endpoint.

`<ReferenceArrayInput>` fetches the related resources (using `dataProvider.getMany()`) as well as possible resources (using `dataProvider.getList()`) in the reference endpoint.

For instance, if the post object has many tags, a post resource may look like:

```js
{
    id: 1234,
    tag_ids: [1, 23, 4]
}
```

Then `<ReferenceArrayInput>` would fetch a list of tag resources from these two calls:

```
http://myapi.com/tags?id=[1,23,4]
http://myapi.com/tags?page=1&perPage=25
```

Once it receives the deduplicated reference resources, this component delegates rendering to a subcomponent, to which it passes the possible choices as the `choices` attribute.

This means you can use `<ReferenceArrayInput>` with [`<SelectArrayInput>`](#selectarrayinput), or with the component of your choice, provided it supports the `choices` attribute.

The component expects a `source` and a `reference` attributes. For instance, to make the `tag_ids` for a `post` editable:

```js
import { ReferenceArrayInput, SelectArrayInput } from 'react-admin'

<ReferenceArrayInput source="tag_ids" reference="tags">
    <SelectArrayInput optionText="name" />
</ReferenceArrayInput>
```

![SelectArrayInput](./img/select-array-input.gif)

**Note**: You **must** add a `<Resource>` for the reference resource - react-admin needs it to fetch the reference data. You can omit the list prop in this reference if you want to hide it in the sidebar menu.

```js
<Admin dataProvider={myDataProvider}>
    <Resource name="posts" list={PostList} edit={PostEdit} />
    <Resource name="tags" />
</Admin>
```

Set the `allowEmpty` prop when you want to add an empty choice with a value of null in the choices list.
Disabling `allowEmpty` does not mean that the input will be required. If you want to make the input required, you must add a validator as indicated in [Validation Documentation](./CreateEdit.md#validation). Enabling the `allowEmpty` props just adds an empty choice (with `null` value) on top of the options, and makes the value nullable.

```js
import { ReferenceArrayInput, SelectArrayInput } from 'react-admin'

<ReferenceArrayInput source="tag_ids" reference="tags" allowEmpty>
    <SelectArrayInput optionText="name" />
</ReferenceArrayInput>
```

**Tip**: `allowEmpty` is set by default for all Input components children of the `<Filter>` component

You can tweak how this component fetches the possible values using the `perPage`, `sort`, and `filter` props.

{% raw %}
```js
// by default, fetches only the first 25 values. You can extend this limit
// by setting the `perPage` prop.
<ReferenceArrayInput
     source="tag_ids"
     reference="tags"
     perPage={100}>
    <SelectArrayInput optionText="name" />
</ReferenceArrayInput>

// by default, orders the possible values by id desc. You can change this order
// by setting the `sort` prop (an object with `field` and `order` properties).
<ReferenceArrayInput
     source="tag_ids"
     reference="tags"
     sort={{ field: 'title', order: 'ASC' }}>
    <SelectArrayInput optionText="name" />
</ReferenceArrayInput>

// you can filter the query used to populate the possible values. Use the
// `filter` prop for that.
<ReferenceArrayInput
     source="tag_ids"
     reference="tags"
     filter={{ is_published: true }}>
    <SelectArrayInput optionText="name" />
</ReferenceArrayInput>
```
{% endraw %}

## `<ReferenceInput>`

Use `<ReferenceInput>` for foreign-key values, for instance, to edit the `post_id` of a `comment` resource. This component fetches the related record (using `dataProvider.getMany()`) as well as possible choices (using `dataProvider.getList()` in the reference resource), then delegates rendering to a subcomponent, to which it passes the possible choices as the `choices` attribute.

This means you can use `<ReferenceInput>` with any of [`<SelectInput>`](#selectinput), [`<AutocompleteInput>`](#autocompleteinput), or [`<RadioButtonGroupInput>`](#radiobuttongroupinput), or even with the component of your choice, provided it supports the `choices` attribute.

The component expects a `source` and a `reference` attributes. For instance, to make the `post_id` for a `comment` editable:

```jsx
import { ReferenceInput, SelectInput } from 'react-admin'

<ReferenceInput label="Post" source="post_id" reference="posts">
    <SelectInput optionText="title" />
</ReferenceInput>
```

![ReferenceInput](./img/reference-input.gif)

**Note**: You **must** add a `<Resource>` for the reference resource - react-admin needs it to fetch the reference data. You *can* omit the `list` prop in this reference if you want to hide it in the sidebar menu.

```jsx
<Admin dataProvider={myDataProvider}>
    <Resource name="comments" list={CommentList} />
    <Resource name="posts" />
</Admin>
```

**Tip**: Why does `<ReferenceInput>` use the `GET_MANY` verb with a single value `[id]` instead of `GET_ONE` to fetch the record for the current value? Because when there are many `<ReferenceInput>` for the same resource in a form (for instance when inside an `<ArrayInput>`), react-admin *aggregates* the calls to `GET_MANY` into a single one with `[id1, id2, ...)]`. This speeds up the UI and avoids hitting the API too much.

Set the `allowEmpty` prop when you want to add an empty choice with a value of null in the choices list.
Disabling `allowEmpty` does not mean that the input will be required. If you want to make the input required, you must add a validator as indicated in [Validation Documentation](./CreateEdit.md#validation). Enabling the `allowEmpty` props just adds an empty choice (with `null` value) on top of the options, and makes the value nullable.

```jsx
import { ReferenceInput, SelectInput } from 'react-admin'

<ReferenceInput label="Post" source="post_id" reference="posts" allowEmpty>
    <SelectInput optionText="title" />
</ReferenceInput>
```

**Tip**: `allowEmpty` is set by default for all Input components children of the `<Filter>` component:

```jsx
const CommentFilter = (props) => (
    <Filter {...props}>
        <ReferenceInput label="Post" source="post_id" reference="posts"> // no need for allowEmpty
            <SelectInput optionText="title" />
        </ReferenceInput>
    </Filter>
);
```

You can tweak how this component fetches the possible values using the `perPage`, `sort`, and `filter` props.

{% raw %}
```jsx
// by default, fetches only the first 25 values. You can extend this limit
// by setting the `perPage` prop.
<ReferenceInput
     source="post_id"
     reference="posts"
     perPage={100}>
    <SelectInput optionText="title" />
</ReferenceInput>

// by default, orders the possible values by id desc. You can change this order
// by setting the `sort` prop (an object with `field` and `order` properties).
<ReferenceInput
     source="post_id"
     reference="posts"
     sort={{ field: 'title', order: 'ASC' }}>
    <SelectInput optionText="title" />
</ReferenceInput>

// you can filter the query used to populate the possible values. Use the
// `filter` prop for that.
<ReferenceInput
     source="post_id"
     reference="posts"
     filter={{ is_published: true }}>
    <SelectInput optionText="title" />
</ReferenceInput>
```
{% endraw %}

The child component may further filter results (that's the case, for instance, for `<AutocompleteInput>`). ReferenceInput passes a `setFilter` function as prop to its child component. It uses the value to create a filter for the query - by default `{ q: [searchText] }`. You can customize the mapping
`searchText => searchQuery` by setting a custom `filterToQuery` function prop:

```jsx
<ReferenceInput
     source="post_id"
     reference="posts"
     filterToQuery={searchText => ({ title: searchText })}>
    <SelectInput optionText="title" />
</ReferenceInput>
```

The child component receives the following props from `<ReferenceInput>`:

- `loading`: whether the request for possible values is loading or not
- `filter`: the current filter of the request for possible values. Defaults to `{}`.
- `pagination`: the current pagination of the request for possible values. Defaults to `{ page: 1, perPage: 25 }`.
- `sort`: the current sorting of the request for possible values. Defaults to `{ field: 'id', order: 'DESC' }`.
- `error`: the error message if the form validation failed for that input
- `warning`: the warning message if the form validation failed for that input
- `onChange`: function to call when the value changes
- `setFilter`: function to call to update the filter of the request for possible values
- `setPagination`: : function to call to update the pagination of the request for possible values
- `setSort`: function to call to update the sorting of the request for possible values

## `<RichTextInput>`

`<RichTextInput>` is the ideal component if you want to allow your users to edit some HTML contents. It
is powered by [Quill](https://quilljs.com/).

**Note**: Due to its size, `<RichTextInput>` is not bundled by default with react-admin. You must install it first, using npm:

```sh
npm install ra-input-rich-text
```

Then use it as a normal input component:

```jsx
import RichTextInput from 'ra-input-rich-text';

<RichTextInput source="body" />
```

![RichTextInput](./img/rich-text-input.png)

You can customize the rich text editor toolbar using the `toolbar` attribute, as described on the [Quill official toolbar documentation](https://quilljs.com/docs/modules/toolbar/).

```jsx
<RichTextInput source="body" toolbar={[ ['bold', 'italic', 'underline', 'link'] ]} />
```

If you need more customization, you can access the quill object through the `configureQuill` callback that will be called just after its initialization.

```js
const configureQuill = quill => quill.getModule('toolbar').addHandler('bold', function (value) {
    this.quill.format('bold', value)
});

// ...

<RichTextInput source="text" configureQuill={configureQuill}/>
```

## `<SelectInput>`

To let users choose a value in a list using a dropdown, use `<SelectInput>`. It renders using [Material ui's `<Select>`](https://material-ui.com/api/select). Set the `choices` attribute to determine the options (with `id`, `name` tuples):

```jsx
import { SelectInput } from 'react-admin';

<SelectInput source="category" choices={[
    { id: 'programming', name: 'Programming' },
    { id: 'lifestyle', name: 'Lifestyle' },
    { id: 'photography', name: 'Photography' },
]} />
```

![SelectInput](./img/select-input.gif)

You can also customize the properties to use for the option name and value, thanks to the `optionText` and `optionValue` attributes:

```jsx
const choices = [
    { _id: 123, full_name: 'Leo Tolstoi', sex: 'M' },
    { _id: 456, full_name: 'Jane Austen', sex: 'F' },
];
<SelectInput source="author_id" choices={choices} optionText="full_name" optionValue="_id" />
```

`optionText` also accepts a function, so you can shape the option text at will:

```jsx
const choices = [
   { id: 123, first_name: 'Leo', last_name: 'Tolstoi' },
   { id: 456, first_name: 'Jane', last_name: 'Austen' },
];
const optionRenderer = choice => `${choice.first_name} ${choice.last_name}`;
<SelectInput source="author_id" choices={choices} optionText={optionRenderer} />
```

`optionText` also accepts a React Element, that will be cloned and receive the related choice as the `record` prop. You can use Field components there.

```jsx
const choices = [
   { id: 123, first_name: 'Leo', last_name: 'Tolstoi' },
   { id: 456, first_name: 'Jane', last_name: 'Austen' },
];
const FullNameField = ({ record }) => <span>{record.first_name} {record.last_name}</span>;
<SelectInput source="gender" choices={choices} optionText={<FullNameField />}/>
```

Enabling the `allowEmpty` props adds an empty choice (with a default `null` value, which you can overwrite with the `emptyValue` prop) on top of the options, and makes the value nullable. You can furthermore customize the `MenuItem` for the empty choice by using the `emptyText` prop, which can receive either a string or a React Element, which doesn't receive any props.
```jsx
<SelectInput source="category" allowEmpty emptyValue="" choices={[
    { id: 'programming', name: 'Programming' },
    { id: 'lifestyle', name: 'Lifestyle' },
    { id: 'photography', name: 'Photography' },
]} />
```

The choices are translated by default, so you can use translation identifiers as choices:

```jsx
const choices = [
   { id: 'M', name: 'myroot.gender.male' },
   { id: 'F', name: 'myroot.gender.female' },
];
```

However, in some cases, you may not want the choice to be translated. In that case, set the `translateChoice` prop to false.

```jsx
<SelectInput source="gender" choices={choices} translateChoice={false}/>
```

Note that `translateChoice` is set to false when `<SelectInput>` is a child of `<ReferenceInput>`.

Lastly, use the `options` attribute if you want to override any of Material UI's `<SelectField>` attributes:

{% raw %}
```jsx
<SelectInput source="category" options={{
    maxHeight: 200
}} />
```
{% endraw %}

Refer to [Material UI Select documentation](https://material-ui.com/api/select) for more details.

**Tip**: If you want to populate the `choices` attribute with a list of related records, you should decorate `<SelectInput>` with [`<ReferenceInput>`](#referenceinput), and leave the `choices` empty:

```jsx
import { SelectInput, ReferenceInput } from 'react-admin'

<ReferenceInput label="Author" source="author_id" reference="authors">
    <SelectInput optionText="last_name" />
</ReferenceInput>
```

If, instead of showing choices as a dropdown list, you prefer to display them as a list of radio buttons, try the [`<RadioButtonGroupInput>`](#radiobuttongroupinput). And if the list is too big, prefer the [`<AutocompleteInput>`](#autocompleteinput).

You can make the `SelectInput` component resettable using the `resettable` prop. This will add a reset button which will be displayed only when the field has a value.

![resettable SelectInput](./img/resettable-select-input.png)

You can set disabled values by setting the `disabled` property of one item:

```jsx
const choices = [
    { _id: 123, full_name: 'Leo Tolstoi', sex: 'M' },
    { _id: 456, full_name: 'Jane Austen', sex: 'F' },
    { _id: 1, full_name: 'System Administrator', sex: 'F', disabled: true },
];
<SelectInput source="author_id" choices={choices} optionText="full_name" optionValue="_id" />
```

You can use a custom field name by setting `disableValue` prop:

```jsx
const choices = [
    { _id: 123, full_name: 'Leo Tolstoi', sex: 'M' },
    { _id: 456, full_name: 'Jane Austen', sex: 'F' },
    { _id: 987, full_name: 'Jack Harden', sex: 'M', not_available: true },
];
<SelectInput source="contact_id" choices={choices} optionText="full_name" optionValue="_id" disableValue="not_available" />
```

## `<SelectArrayInput>`

To let users choose several values in a list using a dropdown, use `<SelectArrayInput>`. It renders using [Material ui's `<Select>`](https://material-ui.com/api/select). Set the `choices` attribute to determine the options (with `id`, `name` tuples):

```js
import { SelectArrayInput } from 'react-admin';

<SelectArrayInput label="Tags" source="categories" choices={[
    { id: 'music', name: 'Music' },
    { id: 'photography', name: 'Photo' },
    { id: 'programming', name: 'Code' },
    { id: 'tech', name: 'Technology' },
    { id: 'sport', name: 'Sport' },
]} />
```

![SelectArrayInput](./img/select-array-input.gif)

You can also customize the properties to use for the option name and value,
thanks to the `optionText` and `optionValue` attributes.

```js
const choices = [
   { _id: '1', name: 'Book', plural_name: 'Books' },
   { _id: '2', name: 'Video', plural_name: 'Videos' },
   { _id: '3', name: 'Audio', plural_name: 'Audios' },
];
<SelectArrayInput source="categories" choices={choices} optionText="plural_name" optionValue="_id" />
```

`optionText` also accepts a function, so you can shape the option text at will:

```js
const choices = [
   { id: '1', name: 'Book', quantity: 23 },
   { id: '2', name: 'Video', quantity: 56 },
   { id: '3', name: 'Audio', quantity: 12 },
];
const optionRenderer = choice => `${choice.name} (${choice.quantity})`;
<SelectArrayInput source="categories" choices={choices} optionText={optionRenderer} />
```

The choices are translated by default, so you can use translation identifiers as choices:

```js
const choices = [
   { id: 'books', name: 'myroot.category.books' },
   { id: 'sport', name: 'myroot.category.sport' },
];
```

Lastly, use the `options` attribute if you want to override any of the `<Select>` attributes:

{% raw %}
```js
<SelectArrayInput source="category" options={{ fullWidth: true }} />
```
{% endraw %}

Refer to [the Select documentation](https://material-ui.com/api/select) for more details.

The `SelectArrayInput` component **cannot** be used inside a `ReferenceInput` but can be used inside a `ReferenceArrayInput`.

```jsx
import React from 'react';
import {
    ChipField,
    Create,
    DateInput,
    ReferenceArrayInput,
    SelectArrayInput,
    TextInput,
} from 'react-admin';

export const PostCreate = props => (
    <Create {...props}>
        <SimpleForm>
            <TextInput source="title" />
            <TextInput multiline source="body" />
            <DateInput source="published_at" />

            <ReferenceArrayInput reference="tags" source="tags">
                <SelectArrayInput>
                    <ChipField source="name" />
                </SelectArrayInput>
            </ReferenceArrayInput>
        </SimpleForm>
    </Create>
);
```

**Tip**: As it does not provide autocompletion, the `SelectArrayInput` might not be suited when the referenced resource has a lot of items.

## `<TextInput>`

`<TextInput>` is the most common input. It is used for texts, emails, URL or passwords. In translates to an HTML `<input>` tag.

```jsx
import { TextInput } from 'react-admin';

<TextInput source="title" />
```

![TextInput](./img/text-input.png)

You can choose a specific input type using the `type` attribute, for instance `text` (the default), `email`, `url`, or `password`:

```jsx
<TextInput label="Email Address" source="email" type="email" />
```

You can make the `TextInput` expandable using the `multiline` prop for multiline text values. It renders as an auto expandable textarea.

```jsx
<TextInput multiline source="body" />
```

You can make the `TextInput` component resettable using the `resettable` prop. This will add a reset button which will be displayed only when the field has a value and is focused.

```jsx
import { TextInput } from 'react-admin';

<TextInput source="title" resettable />
```

![resettable TextInput](./img/resettable-text-input.png)


**Warning**: Do not use `type="number"`, or you'll receive a string as value (this is a [known React bug](https://github.com/facebook/react/issues/1425)). Instead, use [`<NumberInput>`](#numberinput).

## Transforming Input Value to/from Record

The data format returned by the input component may not be what your API desires. Since React-admin uses react-final-form, we can use its [`parse()`](https://github.com/final-form/react-final-form#parse-value-any-name-string--any) and [`format()`](https://github.com/final-form/react-final-form#format-value-any-name-string--any) functions to transform the input value when saving to and loading from the record.

Mnemonic for the two functions:
- `parse()`: input -> record
- `format()`: record -> input

Say the user would like to input values of 0-100 to a percentage field but your API (hence record) expects 0-1.0. You can use simple `parse()` and `format()` functions to archive the transform:

```jsx
<NumberInput source="percent" format={v => v*100} parse={v => v/100} label="Formatted number" />
```

`<DateInput>` stores and returns a string. If you would like to store a JavaScript Date object in your record instead:

```jsx
const dateFormatter = v => {
  // v is a `Date` object
  if (!(v instanceof Date) || isNaN(v)) return;
  const pad = '00';
  const yy = v.getFullYear().toString();
  const mm = (v.getMonth() + 1).toString();
  const dd = v.getDate().toString();
  return `${yy}-${(pad + mm).slice(-2)}-${(pad + dd).slice(-2)}`;
};

const dateParser = v => {
  // v is a string of "YYYY-MM-DD" format
  const match = /(\d{4})-(\d{2})-(\d{2})/.exec(v);
  if (match === null) return;
  const d = new Date(match[1], parseInt(match[2], 10) - 1, match[3]);
  if (isNaN(d)) return;
  return d;
};

<DateInput source="isodate" format={dateFormatter} parse={dateParser} />
```

## Third-Party Components

You can find components for react-admin in third-party repositories.

* [vascofg/react-admin-color-input](https://github.com/vascofg/react-admin-color-input): a color input using [React Color](http://casesandberg.github.io/react-color/), a collection of color pickers.
* [LoicMahieu/aor-tinymce-input](https://github.com/LoicMahieu/aor-tinymce-input): a TinyMCE component, useful for editing HTML
* [vascofg/react-admin-date-inputs](https://github.com/vascofg/react-admin-date-inputs): a collection of Date Inputs, based on [material-ui-pickers](https://material-ui-pickers.firebaseapp.com/)

## Writing Your Own Input Component

If you need a more specific input type, you can also write it yourself. You'll have to rely on react-final-form's [`<Field>`](https://github.com/final-form/react-final-form#field--reactcomponenttypefieldprops) component or [`useField`](https://github.com/final-form/react-final-form#usefield) hook, so as to handle the value update cycle.

For instance, let's write a component to edit the latitude and longitude of the current record:

```jsx
// in LatLongInput.js
import { Field } from 'react-final-form';
const LatLngInput = () => (
    <span>
        <Field name="lat" component="input" type="number" placeholder="latitude" />
        &nbsp;
        <Field name="lng" component="input" type="number" placeholder="longitude" />
    </span>
);
export default LatLngInput;

// in ItemEdit.js
const ItemEdit = (props) => (
    <Edit {...props}>
        <SimpleForm>
            <LatLngInput />
        </SimpleForm>
    </Edit>
);
```

`LatLngInput` takes no props, because the `<Field>` component can access the current record via its context. The `name` prop serves as a selector for the record property to edit. All `Field` props except `name` and `component` are passed to the child component/element (an `<input>` in that example). Executing this component will render roughly the following code:

```html
<span>
    <input type="number" placeholder="latitude" value={record.lat} />
    <input type="number" placeholder="longitude" value={record.lng} />
</span>
```

**Tip**: The `<Field>` component supports dot notation in the `name` prop, to edit nested props:

```jsx
const LatLongInput = () => (
    <span>
        <Field name="position.lat" component="input" type="number" placeholder="latitude" />
        &nbsp;
        <Field name="position.lng" component="input" type="number" placeholder="longitude" />
    </span>
);
```

This component lacks a label. React-admin provides the `<Labeled>` component for that:

```jsx
// in LatLongInput.js
import { Field } from 'react-final-form';
import { Labeled } from 'react-admin';

const LatLngInput = () => (
    <Labeled label="position">
        <span>
            <Field name="lat" component="input" type="number" placeholder="latitude" />
            &nbsp;
            <Field name="lng" component="input" type="number" placeholder="longitude" />
        </span>
    </Labeled>
);
export default LatLngInput;
```

Now the component will render with a label:

```html
<label>Position</label>
<span>
    <input type="number" placeholder="longitude" value={record.lat} />
    <input type="number" placeholder="longitude" value={record.lng} />
</span>
```

Instead of HTML `input` elements, you can use a material-ui component. To compose material-ui and `Field`, use a [field renderer function](https://github.com/final-form/react-final-form#render-props-fieldrenderprops--reactnode) to map the props:

```jsx
// in LatLongInput.js
import TextField from '@material-ui/core/TextField';
import { Field } from 'react-final-form';
const renderTextField = ({ input, label, meta: { touched, error }, ...custom }) => (
    <TextField
        label={label}
        error={!!(touched && error)}
        helperText={touched && error}
        {...input}
        {...custom}
    />
);
const LatLngInput = () => (
    <span>
        <Field name="lat" component={renderTextField} label="latitude" />
        &nbsp;
        <Field name="lng" component={renderTextField} label="longitude" />
    </span>
);
```

Material-ui's `<TextField>` component already includes a label, so you don't need to use `<Labeled>` in this case. `<Field>` injects two props to its child component: `input` and `meta`. To learn more about these props, please refer to [the `<Field>` component documentation](https://github.com/final-form/react-final-form#fieldrenderprops) in the react-final-form documentation.

**Tip**: If you only need one `<Field>` component in a custom input, you can let react-admin do the `<Field>` decoration for you by using the `addField` Higher-order component:

```jsx
// in SexInput.js
import SelectField from '@material-ui/core/SelectField';
import MenuItem from '@material-ui/core/MenuItem';
import { addField } from 'react-admin';

const SexInput = ({ input, meta: { touched, error } }) => (
    <SelectField
        floatingLabelText="Sex"
        errorText={touched && error}
        {...input}
    >
        <MenuItem value="M" primaryText="Male" />
        <MenuItem value="F" primaryText="Female" />
    </SelectField>
);
export default addField(SexInput); // decorate with react-final-form's <Field>

// equivalent of
import SelectField from '@material-ui/core/SelectField';
import MenuItem from '@material-ui/core/MenuItem';
import { Field } from 'react-final-form';

const renderSexInput = ({ input, meta: { touched, error } }) => (
    <SelectField
        floatingLabelText="Sex"
        errorText={touched && error}
        {...input}
    >
        <MenuItem value="M" primaryText="Male" />
        <MenuItem value="F" primaryText="Female" />
    </SelectField>
);
const SexInput = ({ source }) => <Field name={source} component={renderSexInput} />
export default SexInput;
```

**Tip**: `addField` takes a list of props as second argument, so you can set `<Field>` props there. It's useful for instance if you need to set the [`format`](https://github.com/final-form/react-final-form#format-value-any-name-string--any) and [`parse`](https://github.com/final-form/react-final-form#parse-value-any-name-string--any) props of the field:

```jsx
const parse = value => // ...
const format = value => // ...

const MyDateInput = props => // ...

export default addField(MyDateInput, { parse, format });
```

For more details on how to use react-final-form's `<Field>` component, please refer to [the react-final-form doc](https://github.com/final-form/react-final-form#field--reactcomponenttypefieldprops).

Instead of HTML `input` elements or material-ui components, you can use react-admin input components, like `<NumberInput>` for instance. React-admin components are already decorated by `<Field>`, and already include a label, so you don't need either `<Field>` or `<Labeled>` when using them:

```jsx
// in LatLongInput.js
import { NumberInput } from 'react-admin';
const LatLngInput = () => (
    <span>
        <NumberInput source="lat" label="latitude" />
        &nbsp;
        <NumberInput source="lng" label="longitude" />
    </span>
);
export default LatLngInput;

// in ItemEdit.js
const ItemEdit = (props) => (
    <Edit {...props}>
        <SimpleForm>
            <TextInput disabled source="id" />
            <LatLngInput />
        </SimpleForm>
    </Edit>
);
```

## Linking Two Inputs

Edition forms often contain linked inputs, e.g. country and city (the choices of the latter depending on the value of the former).

React-admin relies on react-final-form, so you can grab the current form values using react-final-form [useFormState](https://github.com/final-form/react-final-form#useformstate) hook. Alternatively, you can use the react-admin `<FormDataConsumer>` component, which grabs the form values, and passes them to a child function.

This facilitates the implementation of linked inputs:

```jsx
import { FormDataConsumer } from 'react-admin';

const OrderEdit = (props) => (
    <Edit {...props}>
        <SimpleForm>
            <SelectInput source="country" choices={countries} />
            <FormDataConsumer>
                {({ formData, ...rest }) =>
                     <SelectInput
                         source="city"
                         choices={getCitiesFor(formData.country)}
                         {...rest}
                     />
                }
            </FormDataConsumer>
        </SimpleForm>
    </Edit>
);
```

**Tip**: When using a `FormDataConsumer` inside an `ArrayInput`, the `FormDataConsumer` will provide three additional properties to its children function:

- `scopedFormData`: an object containing the current values of the currently rendered item from the `ArrayInput`
- `getSource`: a function which will translate the source into a valid one for the `ArrayInput`

Would you need to update an input when another one changes, use the `useForm` hook from `react-final-form`. For example, a country input that resets a city input on change.

```jsx

<<<<<<< HEAD
import React, { Fragment } from 'react'
import { useForm } from 'react-final-form'
=======
import React, { Fragment } from 'react';
import { change } from 'redux-form';
>>>>>>> a0f243cf
import { FormDataConsumer, REDUX_FORM_NAME } from 'react-admin';

const OrderOrigin = ({ formData, ...rest }) => {
    const form = useForm();

    return (
        <Fragment>
            <SelectInput
                source="country"
                choices={countries}
                onChange={value => form.change('city', null)}
                {...rest}
            />
            <SelectInput
                source="city"
                choices={getCitiesFor(formData.country)}
                {...rest}
            />
        </Fragment>
    );
};

const OrderEdit = (props) => (
    <Edit {...props}>
        <SimpleForm>
            <FormDataConsumer>
                {formDataProps => {
                    <OrderOrigin {...formDataProps} />
                }}
            </FormDataConsumer>
        </SimpleForm>
    </Edit>
);
```

And here is an example usage for `getSource` inside `<ArrayInput>`:

```jsx
import { FormDataConsumer } from 'react-admin';

const PostEdit = (props) => (
    <Edit {...props}>
        <SimpleForm>
            <ArrayInput source="authors">
                <SimpleFormIterator>
                    <TextInput source="name" />

                    <FormDataConsumer>
                        {({
                            formData, // The whole form data
                            scopedFormData, // The data for this item of the ArrayInput
                            getSource, // A function to get the valid source inside an ArrayInput
                            ...rest,
                        }) =>
                            scopedFormData.name ? (
                                <SelectInput
                                    source={getSource('role')} // Will translate to "authors[0].role"
                                    choices={['main', 'coauthor']}
                                    {...rest}
                                />
                            ) : null
                        }
                    </FormDataConsumer>
                </SimpleFormIterator>
            </ArrayInput>
        </SimpleForm>
    </Edit>
);
```

## Hiding Inputs Based On Other Inputs

You may want to display or hide inputs base on the value of another input - for instance, show an `email` input only if the `hasEmail` boolean input is ticked to `true`.

For such cases, you can use the approach described above, using the `<FormDataConsumer>` component.

```jsx
import { FormDataConsumer } from 'react-admin';

 const PostEdit = (props) => (
     <Edit {...props}>
         <SimpleForm>
             <BooleanInput source="hasEmail" />
             <FormDataConsumer>
                 {({ formData, ...rest }) => formData.hasEmail &&
                      <TextInput source="email" {...rest} />
                 }
             </FormDataConsumer>
         </SimpleForm>
     </Edit>
 );
```

**Tip**: When using a `FormDataConsumer` you can define `subscription` prop to pass to the `react-final-form`

{% raw %}
```jsx
import { FormDataConsumer } from 'react-admin';

 const PostEdit = (props) => (
     <Edit {...props}>
         <SimpleForm>
             <BooleanInput source="hasEmail" />
             <FormDataConsume subscription={{ values: true }}>
                 {({ formData, ...rest }) => formData.hasEmail &&
                      <TextInput source="email" {...rest} />
                 }
             </FormDataConsumer>
         </SimpleForm>
     </Edit>
 );
```
{% endraw %}<|MERGE_RESOLUTION|>--- conflicted
+++ resolved
@@ -1404,15 +1404,8 @@
 Would you need to update an input when another one changes, use the `useForm` hook from `react-final-form`. For example, a country input that resets a city input on change.
 
 ```jsx
-
-<<<<<<< HEAD
-import React, { Fragment } from 'react'
-import { useForm } from 'react-final-form'
-=======
 import React, { Fragment } from 'react';
-import { change } from 'redux-form';
->>>>>>> a0f243cf
-import { FormDataConsumer, REDUX_FORM_NAME } from 'react-admin';
+import { useForm } from 'react-final-form';
 
 const OrderOrigin = ({ formData, ...rest }) => {
     const form = useForm();
