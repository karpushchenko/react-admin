--- conflicted
+++ resolved
@@ -10,11 +10,7 @@
 The `<Breadcrumb>` component is designed to be integrated into the app layout. Each page can define its location using a hook, and the breadcrumb reflects that location. Breadcrumb items can be customized to include data from the current context (e.g. the name of the current record).
 
 <video controls autoplay muted loop width="100%">
-<<<<<<< HEAD
-  <source src="https://marmelab.com/ra-enterprise/modules/assets/ra-navigation/latest/breadcumb-nested-resource.webm" type="video/webm"/>
-=======
   <source src="https://marmelab.com/ra-enterprise/modules/assets/ra-navigation/latest/breadcumb-nested-resource.webm" type="video/webm" />
->>>>>>> c1e75f81
   Your browser does not support the video tag.
 </video>
 
