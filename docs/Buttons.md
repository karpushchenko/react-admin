--- conflicted
+++ resolved
@@ -344,7 +344,17 @@
 To override the style of all instances of `<SkipNavigationButton>` using the [material-ui style overrides](https://material-ui.com/customization/globals/#css), use the `RaSkipNavigationButton` key.
 
 ### `<MenuItemLink>`
-<<<<<<< HEAD
+
+#### CSS API
+
+| Rule name | Description                                                         |
+| --------- | ------------------------------------------------------------------- |
+| `root`    | Alternative to using `className`. Applied to the root element       |
+| `active`  | Applied to the underlying `MuiMenuItem`'s `activeClassName` prop    |
+| `icon`    | Applied to the `ListItemIcon` component when `leftIcon` prop is set |
+
+To override the style of all instances of `<MenuItemLink>` using the [material-ui style overrides](https://material-ui.com/customization/globals/#css), use the `RaMenuItemLink` key.
+
 ### `<UserMenu>`
 
 #### CSS API
@@ -355,18 +365,4 @@
 | `userButton` | Applied to the underlying `MuiButton` component when `useGetIdentity().loaded` is `true` and `useGetIdentity().identity.fullName` is set |
 | `avatar`     | Applied to the underlying `MuiAvatar` component when `useGetIdentity().avatar` is `true`                                                 |
 
-To override the style of all instances of `<UserMenu>` using the [material-ui style overrides](https://material-ui.com/customization/globals/#css), use the `RaUserMenu` key.
-=======
-
-#### CSS API
-
-| Rule name | Description                                                         |
-| --------- | ------------------------------------------------------------------- |
-| `root`    | Alternative to using `className`. Applied to the root element       |
-| `active`  | Applied to the underlying `MuiMenuItem`'s `activeClassName` prop    |
-| `icon`    | Applied to the `ListItemIcon` component when `leftIcon` prop is set |
-
-To override the style of all instances of `<MenuItemLink>` using the [material-ui style overrides](https://material-ui.com/customization/globals/#css), use the `RaMenuItemLink` key.
-
-### `<UserMenu>`
->>>>>>> a93df0c3
+To override the style of all instances of `<UserMenu>` using the [material-ui style overrides](https://material-ui.com/customization/globals/#css), use the `RaUserMenu` key.