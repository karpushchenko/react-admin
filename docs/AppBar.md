---
layout: default
title: "The AppBar Component"
---

# `<AppBar>`

The default react-admin layout renders a horizontal app bar at the top, which is rendered by the `<AppBar>` component.

<video controls autoplay muted loop width="100%">
<<<<<<< HEAD
  <source src="./img/AppBar.webm" type="video/webm"/>
=======
  <source src="./img/AppBar.webm" type="video/webm" />
>>>>>>> c1e75f81
  Your browser does not support the video tag.
</video>

By default, the `<AppBar>` component displays:

- a hamburger icon to toggle the sidebar width,
- the page title,
- a button to change locales (if the application uses [i18n](./Translation.md)),
- a loading indicator,
- a button to display the user menu.

You can customize the App Bar by creating a custom component based on `<AppBar>`, with different props.

**Tip**: Don't mix react-admin's `<AppBar>` component with [MUI's `<AppBar>` component](https://mui.com/material-ui/api/app-bar/). The first one leverages the second but adds some react-admin-specific features.

## Usage

Create a custom app bar based on react-admin's `<AppBar>`:

```jsx
// in src/MyAppBar.js
import { AppBar } from 'react-admin';
import { Typography } from '@mui/material';

const MyAppBar = () => <AppBar color="primary" position="sticky" />;
```

Then, create a custom layout based on react-admin's `<Layout>`:

```jsx
// in src/MyLayout.js
import { Layout } from 'react-admin';

import { MyAppBar } from './MyAppBar';

export const MyLayout = props => <Layout {...props} appBar={MyAppBar} />;
```

Then pass this custom layout to the `<Admin>` component:

```jsx
// in src/App.js
import { MyLayout } from './MyLayout';

const App = () => (
    <Admin layout={MyLayout} dataProvider={...}>
        // ...
    </Admin>
);
```

## Props

| Prop                | Required | Type           | Default  | Description                                         |
| ------------------- | -------- | -------------- | -------- | --------------------------------------------------- |
| `alwaysOn`          | Optional | `boolean`      | -        | When true, the app bar is always visible            |
| `children`          | Optional | `ReactElement` | -        | What to display in the central part of the app bar  |
| `color`             | Optional | `string`       | -        | The background color of the app bar                 |
| `sx`                | Optional | `SxProps`      | -        | Style overrides, powered by MUI System              |
| `toolbar`           | Optional | `ReactElement` | -        | The content of the toolbar                          |
| `userMenu`          | Optional | `ReactElement` | -        | The content of the dropdown user menu               |

Additional props are passed to [the underlying MUI `<AppBar>` element](https://mui.com/material-ui/api/app-bar/).

## `alwaysOn`

By default, the app bar is hidden when the user scrolls down the page. This is useful to save space on small screens. But if you want to keep the app bar always visible, you can set the `alwaysOn` prop to `true`.

```jsx
// in src/MyAppBar.js
import { AppBar } from 'react-admin';

const MyAppBar = () => <AppBar alwaysOn />;
```

## `children`

The `<AppBar>` component accepts a `children` prop, which is displayed in the central part of the app bar. This is useful to add buttons to the app bar, for instance, a light/dark theme switcher.

```jsx
// in src/MyAppBar.js
import { 
    AppBar,
    TitlePortal,
    ToggleThemeButton,
    defaultTheme,
} from 'react-admin';

const darkTheme = { palette: { mode: 'dark' } };

export const MyAppBar = () => (
    <AppBar>
        <TitlePortal />
        <ToggleThemeButton lightTheme={defaultTheme} darkTheme={darkTheme} />
    </AppBar>
);
```

![App bar with a toggle theme button](./img/AppBar-children.png)

**Tip**: Whats the `<TitlePortal>`? It's a placeholder for the page title, that components in the page can fill using [the `<Title>` component](./Title.md). `<Title>` uses a [React Portal](https://reactjs.org/docs/portals.html) under the hood. `<TitlePortal>` takes all the available space in the app bar, so it "pushes" the following children to the right.
 
If you omit `<TitlePortal>`, `<AppBar>` will no longer display the page title. This can be done on purpose, e.g. if you want to render something completely different in the AppBar, like a company logo and a search engine:

```jsx
// in src/MyAppBar.js
import { AppBar } from 'react-admin';
import { Box } from '@mui/material';
import { Search } from "@react-admin/ra-search";

import { Logo } from './Logo';

const MyAppBar = () => (
    <AppBar>
        <Box component="span" flex={1} />
        <Logo />
        <Box component="span" flex={1} />
        <Search />
    </AppBar>
);
```

## `color`

React-admin's `<AppBar>` renders an MUI `<AppBar>`, which supports a `color` prop to set the app bar color depending on the theme. By default, the app bar color is set to the `secondary` theme color.

This means you can set the app bar color to 'default', 'inherit', 'primary', 'secondary', 'transparent', or any string.

```jsx
// in src/MyAppBar.js
import { AppBar } from 'react-admin';

export const MyAppBar = () => <AppBar color="primary" />;
```

![App bar in primary color](./img/AppBar-color.png)

## `sx`: CSS API

Pass an `sx` prop to customize the style of the main component and the underlying elements.

{% raw %}
```jsx
// in src/MyAppBar.js
import { AppBar } from 'react-admin';

export const MyAppBar = () => (
    <AppBar
        sx={{
            color: 'lightblue',
            '& .RaAppBar-toolbar': { padding: 0 },
        }}
    />
);
```
{% endraw %}

This property accepts the following subclasses:

| Rule name                | Description                   |
|--------------------------|------------------------------ |
| `& .RaAppBar-toolbar`    | Applied the main toolbar      |
| `& .RaAppBar-menuButton` | Applied to the hamburger icon |
| `& .RaAppBar-title`      | Applied to the title portal   |

To override the style of `<AppBar>` using the [MUI style overrides](https://mui.com/customization/theme-components/), use the `RaAppBar` key.

## `toolbar`

By default, the `<AppBar>` renders two buttons in addition to the user menu: the language menu and the refresh button.

If you want to reorder or remove these buttons, you can customize the toolbar by passing a `toolbar` prop.

```jsx 
// in src/MyAppBar.js
import { 
    AppBar,
    LocalesMenuButton,
    RefreshIconButton,
    ToggleThemeButton,
    defaultTheme,
} from 'react-admin';

const darkTheme = {
    palette: { mode: 'dark' },
};

export const MyAppBar = () => (
    <AppBar toolbar={
        <>
            <LocalesMenuButton />
            <ToggleThemeButton lightTheme={defaultTheme} darkTheme={darkTheme} />
            <RefreshIconButton />
        </>
    } />
);
```

**Tip**: If you only need to *add* buttons to the toolbar, you can pass them as children instead of overriding the entire toolbar.

```jsx
// in src/MyAppBar.js
import { AppBar, TitlePortal, ToggleThemeButton, defaultTheme } from 'react-admin';

const darkTheme = { palette: { mode: 'dark' } };

export const MyAppBar = () => (
    <AppBar>
        <TitlePortal />
        <ToggleThemeButton lightTheme={defaultTheme} darkTheme={darkTheme} />
    </AppBar>
);
```

## `userMenu`

If your app uses [authentication](./Authentication.md), the `<AppBar>` component displays a button to display the user menu on the right side. By default, the user menu only contains a logout button.

<video controls autoplay muted loop width="100%">
  <source src="./img/AppBar-user-menu.webm" type="video/webm"/>
  Your browser does not support the video tag.
</video>


The content of the user menu depends on the return value of `authProvider.getIdentity()`. The user menu icon renders an anonymous avatar, or the `avatar` property of the identity object if present. If the identity object contains a `fullName` property, it is displayed after the avatar. 

You can customize the user menu by passing a `userMenu` prop to the `<AppBar>` component.

```jsx
import { AppBar, UserMenu, useUserMenu } from 'react-admin';
import { MenuItem, ListItemIcon, ListItemText } from '@mui/material';
import SettingsIcon from '@mui/icons-material/Settings';

const SettingsMenuItem = () => {
    const { onClose } = useUserMenu();
    return (
        <MenuItem onClick={onClose}>
            <ListItemIcon>
                <SettingsIcon fontSize="small" />
            </ListItemIcon>
            <ListItemText>Customize</ListItemText>
        </MenuItem>
    );
};

const MyAppBar = () => (
    <AppBar
        userMenu={
            <UserMenu>
                <SettingsMenuItem />
                <Logout />
            </UserMenu>
        }
    />
);
```

Note that you still have to include the `<Logout>` component in the user menu, as it is responsible for the logout action. Also, for other menu items to work, you must call the `onClose` callback when the user clicks on them to close the user menu.

You can also hide the user menu by setting the `userMenu` prop to `false`.

```jsx
const MyAppBar = () => <AppBar userMenu={false} />;
```

## Changing The Page Title

The app bar displays the page title. CRUD page components (`<List>`, `<Edit>`, `<Create>`, `<Show>`) set the page title based on the current resource and record, and you can override the title by using their `title` prop:

```jsx
// in src/posts/PostList.js
import { List } from 'react-admin';

export const PostList = () => (
    <List title="All posts">
        ...
    </List>
);
```

On your custom pages, you need to use [the `<Title>` component](./Title.md) to set the page title:

```jsx
// in src/MyCustomPage.js
import { Title } from 'react-admin';

export const MyCustomPage = () => (
    <>
        <Title title="My custom page" />
        <div>My custom page content</div>
    </>
);
```

**Tip**: The `<Title>` component uses a [React Portal](https://reactjs.org/docs/portals.html) to modify the title in the app bar. This is why you need to [include the `<TitlePortal>` component](#children) when you customize the `<AppBar>` children.

## Displaying The Language Menu

The language menu only appears if you use the [i18n](./Translation.md) feature and if you have more than one possible language.

The `<AppBar>` calls [`i18nProvider.getLocales()`](./TranslationSetup.md#supporting-multiple-languages) to get the list of available languages. If this list has more than one item, it displays a language menu button on the right side of the app bar.

This means that all you have to do to display the language menu is to set up the i18n provider correctly. For instance, if you're using `ra-i18n-polyglot`:

```jsx
// in src/i18nProvider.js
import polyglotI18nProvider from 'ra-i18n-polyglot';
import en from 'ra-language-english';
import fr from 'ra-language-french';

const translations = { en, fr };

export const i18nProvider = polyglotI18nProvider(
    locale => translations[locale],
    'en', // default locale
    [
        { locale: 'en', name: 'English' },
        { locale: 'fr', name: 'Français' }
    ],
);
```

Or if you're defining your `i18nProvider` by hand:

```jsx
// in src/i18nProvider.js
export const i18nProvider = {
    translate: () => {/* ... */},
    changeLocale: () => {/* ... */},
    getLocale: () => 'en',
    getLocales: () => [
        { locale: 'en', name: 'English' },
        { locale: 'fr', name: 'Français' },
    ],
};
```

## Adding Buttons

To add buttons to the app bar, you can use the `<AppBar>` [`children` prop](#children).

For instance, to add `<ToggleThemeButton>`:

```jsx
// in src/MyAppBar.js
import { 
    AppBar,
    TitlePortal,
    ToggleThemeButton,
    defaultTheme,
} from 'react-admin';

const darkTheme = { palette: { mode: 'dark' } };

export const MyAppBar = () => (
    <AppBar>
        <TitlePortal />
        <ToggleThemeButton lightTheme={defaultTheme} darkTheme={darkTheme} />
    </AppBar>
);
```

**Tip**: The `<TitlePortal>` component displays the page title. As it takes all the available space in the app bar, it "pushes" the following children to the right.

## Adding a Search Input

A common use case for app bar customization is to add a site-wide search engine. The `<Search>` component is a good starting point for this.

![ra-search](https://marmelab.com/ra-enterprise/modules/assets/ra-search-demo.gif)

```jsx
// in src/MyAppBar.jsx
import { AppBar, TitlePortal } from "react-admin";
import { Search } from "@react-admin/ra-search";

export const MyAppbar = () => (
  <AppBar>
    <TitlePortal />
    <Search />
  </AppBar>
);
```

**Tip**: The `<TitlePortal>` component takes all the available space in the app bar, so it "pushes" the search input to the right.

## Building Your Own AppBar

If react-admin's `<AppBar>` component doesn't meet your needs, you can build your own component using MUI's `<AppBar>`. Here is an example:

```jsx
// in src/MyAppBar.js
import { AppBar, Toolbar, Box } from '@mui/material';
import { TitlePortal, RefreshIconButton } from 'react-admin';

export const MyAppBar = () => (
    <AppBar position="static">
        <Toolbar>
            <TitlePortal />
            <Box flex="1">
            <RefreshIconButton />
        </Toolbar>
    </AppBar>
);
```

Then, use your custom app bar in a custom `<Layout>` component:

```jsx
// in src/MyLayout.js
import { Layout } from 'react-admin';

import { MyAppBar } from './MyAppBar';

export const MyLayout = (props) => (
    <Layout {...props} appBar={MyAppBar} />
);
```

## Configurable

By default, users can override the page title [in configurable mode](./Features.md#configurable-ui).

<video controls autoplay muted loop width="100%">
  <source src="./img/TitleConfigurable.webm" type="video/webm"/>
  Your browser does not support the video tag.
</video>
<|MERGE_RESOLUTION|>--- conflicted
+++ resolved
@@ -8,11 +8,7 @@
 The default react-admin layout renders a horizontal app bar at the top, which is rendered by the `<AppBar>` component.
 
 <video controls autoplay muted loop width="100%">
-<<<<<<< HEAD
-  <source src="./img/AppBar.webm" type="video/webm"/>
-=======
   <source src="./img/AppBar.webm" type="video/webm" />
->>>>>>> c1e75f81
   Your browser does not support the video tag.
 </video>
 
