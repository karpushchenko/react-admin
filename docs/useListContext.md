--- conflicted
+++ resolved
@@ -93,7 +93,6 @@
 } = useListContext();
 ```
 
-<<<<<<< HEAD
 ## Declarative Version
 
 `useListContext` often forces you to create a new component just to access the list context. If you prefer a declarative approach based on render props, you can use [the `<WithListContext>` component](./WithListContext.md) instead:
@@ -112,7 +111,9 @@
                 </Typography>
             </div>
     )}>
-=======
+);
+```
+
 ## TypeScript
 
 The `useListContext` hook accepts a generic parameter for the record type:
@@ -150,7 +151,6 @@
             <TextField source="views" />
         </Datagrid>
     </List>
->>>>>>> ba799d9f
 );
 ```
 
