---
layout: default
title: "The useCreateController hook"
---

# `useCreateController`

`useCreateController` contains the headless logic of the [`<Create>`](./Create.md) component. It's useful to create a custom creation view. It's also the base hook when building a custom view with another UI kit than Material UI. 

`useCreateController` reads the resource name from the resource context and browser location, computes the form default values, prepares a form submit handler based on `dataProvider.create()`, computes the default page title, and returns them. Its return value matches the [`CreateContext`](./useCreateContext.md) shape. 

`useCreateController` is used internally by [`<Create>`](./Create.md) and [`<CreateBase>`](./CreateBase.md). If your Create view uses react-admin components like [`<SimpleForm>`](./SimpleForm.md), prefer [`<CreateBase>`](./CreateBase.md) to `useCreateController` as it takes care of creating a `<CreateContext>`.

## Usage

Use `useCreateController` to create a custom creation view, with exactly the content you need. 

```tsx
import { useCreateController, SelectInput, SimpleForm, TextInput, Title } from "react-admin";
import { Card, CardContent, Container } from "@mui/material";

export const BookCreate = () => {
    const { save } = useCreateController();
    return (
        <Container>
            <Title title="Create book" />
            <Card>
                <CardContent>
                    <SimpleForm onSubmit={save}>
                        <TextInput source="title" />
                        <TextInput source="author" />
                        <SelectInput source="availability" choices={[
                            { id: "in_stock", name: "In stock" },
                            { id: "out_of_stock", name: "Out of stock" },
                            { id: "out_of_print", name: "Out of print" },
                        ]} />
                    </SimpleForm>
                </CardContent>
            </Card>
        </Container>
    );
};
```

**Tip**: If you just use the return value of `useCreateController` to put it in an `CreateContext`, use [the `<CreateBase>` component](./CreateBase.md) instead for simpler markup.

<<<<<<< HEAD
## Parameters
=======
## Input Format

`useCreateController` accepts an options argument, with the following fields, all optional:
>>>>>>> 0e78e404

`useCreateController` accepts an object with the following keys, all optional:

<<<<<<< HEAD
* [`disableAuthentication`](./Create.md#disableauthentication): Disable the authentication check
* [`mutationOptions`](./Create.md#mutationoptions): Options for the `dataProvider.create()` call
* [`record`](./Create.md#record): Use the provided record as base instead of fetching it
* [`redirect`](./Create.md#redirect): Change the redirect location after successful creation
* [`resource`](./Create.md#resource): Override the name of the resource to create
* [`transform`](./Create.md#transform): Transform the form data before calling `dataProvider.create()`


## Return Value

`useCreateController` returns an object with the following keys:

```jsx
const {
    defaultTitle, // Translated title based on the resource, e.g. 'Create New Post'
    redirect, // Default redirect route. Defaults to 'list'
    resource, // Resource name, deduced from the location. e.g. 'posts'
    save, // Update callback to be passed to the underlying form as submit handler
    saving, // Boolean, true when the dataProvider is called to create the record
=======
These fields are documented in [the `<Create>` component](./Create.md) documentation.

## Return Value

`useCreateController` returns an object with the following fields:

```jsx
const {
    defaultTitle, // the translated title based on the resource, e.g. 'Create New Post'
    record, // the default values of the creation form
    redirect, // the default redirection route. Defaults to 'list'
    resource, // the resource name, deduced from the location. e.g. 'posts'
    save, // the update callback, to be passed to the underlying form as submit handler
    saving, // boolean that becomes true when the dataProvider is called to create the record
>>>>>>> 0e78e404
} = useCreateController();
```<|MERGE_RESOLUTION|>--- conflicted
+++ resolved
@@ -44,17 +44,11 @@
 
 **Tip**: If you just use the return value of `useCreateController` to put it in an `CreateContext`, use [the `<CreateBase>` component](./CreateBase.md) instead for simpler markup.
 
-<<<<<<< HEAD
+
 ## Parameters
-=======
-## Input Format
-
-`useCreateController` accepts an options argument, with the following fields, all optional:
->>>>>>> 0e78e404
 
 `useCreateController` accepts an object with the following keys, all optional:
 
-<<<<<<< HEAD
 * [`disableAuthentication`](./Create.md#disableauthentication): Disable the authentication check
 * [`mutationOptions`](./Create.md#mutationoptions): Options for the `dataProvider.create()` call
 * [`record`](./Create.md#record): Use the provided record as base instead of fetching it
@@ -62,6 +56,7 @@
 * [`resource`](./Create.md#resource): Override the name of the resource to create
 * [`transform`](./Create.md#transform): Transform the form data before calling `dataProvider.create()`
 
+These fields are documented in [the `<Create>` component](./Create.md) documentation.
 
 ## Return Value
 
@@ -70,25 +65,10 @@
 ```jsx
 const {
     defaultTitle, // Translated title based on the resource, e.g. 'Create New Post'
+    record, // Default values of the creation form
     redirect, // Default redirect route. Defaults to 'list'
     resource, // Resource name, deduced from the location. e.g. 'posts'
     save, // Update callback to be passed to the underlying form as submit handler
     saving, // Boolean, true when the dataProvider is called to create the record
-=======
-These fields are documented in [the `<Create>` component](./Create.md) documentation.
-
-## Return Value
-
-`useCreateController` returns an object with the following fields:
-
-```jsx
-const {
-    defaultTitle, // the translated title based on the resource, e.g. 'Create New Post'
-    record, // the default values of the creation form
-    redirect, // the default redirection route. Defaults to 'list'
-    resource, // the resource name, deduced from the location. e.g. 'posts'
-    save, // the update callback, to be passed to the underlying form as submit handler
-    saving, // boolean that becomes true when the dataProvider is called to create the record
->>>>>>> 0e78e404
 } = useCreateController();
 ```