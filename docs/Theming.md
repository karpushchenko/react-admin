---
layout: default
title: "Theming"
---

# Theming

Whether you need to adjust a CSS rule for a single component, or change the color of the labels in the entire app, you're covered!

## Overriding A Component Style

Every react-admin component provides a `className` property, which is always applied to the root element.

Here is an example customizing an `EditButton` component inside a `Datagrid`, using its `className` property and the `makeStyles` hook from Material-UI:

{% raw %}
```jsx
import * as React from 'react';
import { NumberField, List, Datagrid, TextField, EditButton } from 'react-admin';
import { makeStyles } from '@material-ui/core/styles';

const useStyles = makeStyles({
    button: {
        fontWeight: 'bold',
        // This is JSS syntax to target a deeper element using css selector, here the svg icon for this button
        '& svg': { color: 'orange' }
    },
});

const MyEditButton = props => {
    const classes = useStyles();
    return <EditButton className={classes.button} {...props} />;
};

export const ProductList = () => (
    <List>
        <Datagrid>
            <TextField source="sku" />
            <TextField source="price" />
            <MyEditButton />
        </Datagrid>
    </List>
);
```
{% endraw %}

For some components, you may want to override not only the root component style, but also the style of components inside the root. In this case, the `className` property isn't enough. You can take advantage of the `classes` property to customize the classes that the component uses internally.

Here is an example using the `classes` property of the `<Datagrid>` component:

{% raw %}
```jsx
import * as React from 'react';
import {
    BooleanField,
    Datagrid,
    DateField,
    EditButton,
    List,
    NumberField,
    TextField,
    ShowButton,
} from 'react-admin';
import Icon from '@material-ui/icons/Person';
import { makeStyles } from '@material-ui/core/styles';

export const VisitorIcon = Icon;

// The `Datagrid` component uses makeStyles, and supports overriding styles through the `classes` property 
const useStyles = makeStyles({
    table: {
        backgroundColor: 'Lavender',
    },
    headerCell: {
        backgroundColor: 'MistyRose',
    },
});

export const PostList = () => {
    const classes = useStyles();
    return (
        <List>
            <Datagrid classes={classes}>
                <TextField source="id" />
                <TextField source="title" />
                <DateField source="published_at" sortByOrder="DESC"/>
                <BooleanField source="commentable" sortable={false} />
                <NumberField source="views" sortByOrder="DESC" />
                <EditButton />
                <ShowButton />
            </Datagrid>
        </List>
    )
};
```
{% endraw %}

This example results in:

![Visitor List with customized CSS classes](./img/list_with_customized_css.png)

Take a look at a component documentation and source code to know which classes are available for styling. For instance, you can have a look at the [Datagrid CSS documentation](./List.md#datagrid-css-api).

If you need more control over the HTML code, you can also create your own [Field](./Fields.md#writing-your-own-field-component) and [Input](./Inputs.md#writing-your-own-input-component) components.

## Conditional Formatting

Sometimes you want the format to depend on the value. The following example shows how to create a new custom `NumberField` component which highlight its text in red when its value is 100 or higher.

{% raw %}
```jsx
import * as React from 'react';
import { NumberField, List, Datagrid, TextField, EditButton } from 'react-admin';
import { makeStyles } from '@material-ui/core/styles';
import classnames from 'classnames';

const useStyles = makeStyles({
    small: { color: 'black' },
    big: { color: 'red' },
});

const ColoredNumberField = props => {
    const classes = useStyles();
    return (
        <NumberField
            className={classnames({
                [classes.small]: props.record[props.source] < 100,
                [classes.big]: props.record[props.source] >= 100,
            })}
            {...props}
        />
    );
};

// Ensure the original component defaultProps are still applied as they may be used by its parents (such as the `Show` component):
ColoredNumberField.defaultProps = NumberField.defaultProps;

export const PostList = () => (
    <List>
        <Datagrid>
            <TextField source="id" />
            ...
            <ColoredNumberField source="nb_views" />
            <EditButton />
        </Datagrid>
    </List>
);
```
{% endraw %}

Furthermore, you may extract this highlighting strategy into a Higher Order Component if you'd like to reuse it for other components as well:

{% raw %}
```jsx
import * as React from 'react';
import { NumberField, List, Datagrid, TextField, EditButton } from 'react-admin';
import { makeStyles } from '@material-ui/core/styles';
import classnames from 'classnames';

const useStyles = makeStyles({
    small: { color: 'black' },
    big: { color: 'red' },
});

const colored = WrappedComponent => props => {
    const classes = useStyles();
    return (
        <WrappedComponent
            className={classnames({
                [classes.small]: props.record[props.source] < 500,
                [classes.big]: props.record[props.source] >= 500,
            })}
            {...props}
        />
    )
};


const ColoredNumberField = colored(NumberField);
// Ensure the original component defaultProps are still applied as they may be used by its parents (such as the `Show` component):
ColoredNumberField.defaultProps = NumberField.defaultProps;

export const PostList = () => (
    <List>
        <Datagrid>
            <TextField source="id" />
            ...
            <ColoredNumberField source="nb_views" />
            <EditButton />
        </Datagrid>
    </List>
);
```
{% endraw %}

If you want to read more about higher-order components, check out this SitePoint tutorial: [Higher Order Components: A React Application Design Pattern](https://www.sitepoint.com/react-higher-order-components/)

## `useMediaQuery` Hook

To provide an optimized experience on mobile, tablet, and desktop devices, you often need to display different components depending on the screen size. Material-ui provides a hook dedicated to help such responsive layouts: [useMediaQuery](https://material-ui.com/components/use-media-query/#usemediaquery).

It expects a function receiving the material-ui theme as a parameter, and returning a media query. Use the theme breakpoints to check for common screen sizes. The hook returns a boolean indicating if the current screen matches the media query or not.

```jsx
const isXSmall = useMediaQuery(theme => theme.breakpoints.down('xs'));
const isSmall = useMediaQuery(theme => theme.breakpoints.down('sm'));
const isDesktop = useMediaQuery(theme => theme.breakpoints.up('md'));
```

You can also pass a custom media query as a screen.

```jsx
const isSmall = useMediaQuery('(min-width:600px)');
```

Here is an example for a responsive list of posts, displaying a `SimpleList` on mobile, and a `Datagrid` otherwise:

```jsx
// in src/posts.js
import * as React from 'react';
import { useMediaQuery } from '@material-ui/core';
import { List, SimpleList, Datagrid, TextField, ReferenceField, EditButton } from 'react-admin';

export const PostList = () => {
    const isSmall = useMediaQuery(theme => theme.breakpoints.down('sm'));
    return (
        <List>
            {isSmall ? (
                <SimpleList
                    primaryText={record => record.title}
                    secondaryText={record => `${record.views} views`}
                    tertiaryText={record => new Date(record.published_at).toLocaleDateString()}
                />
            ) : (
                <Datagrid>
                    <TextField source="id" />
                    <ReferenceField label="User" source="userId" reference="users">
                        <TextField source="name" />
                    </ReferenceField>
                    <TextField source="title" />
                    <TextField source="body" />
                    <EditButton />
                </Datagrid>
            )}
        </List>
    );
};
```

**Tip**: Previous versions of react-admin shipped a `<Responsive>` component to do media queries. This component is now deprecated. Use `useMediaQuery` instead.

## Using a Predefined Theme

<<<<<<< HEAD
Material UI also supports [complete theming](https://material-ui.com/customization/themes) out of the box. Material UI ships two base themes: light and dark. React-admin uses the light one by default. To use the dark one, pass it to the `<Admin>` component, in the `theme` prop (along with `createMuiTheme()`).
=======
Material UI also supports [complete theming](https://v4.mui.com/customization/themes) out of the box. Material UI ships two base themes: light and dark. React-admin uses the light one by default. To use the dark one, pass it to the `<Admin>` component, in the `theme` prop (along with `createTheme()`).
>>>>>>> 14c8a62e

```jsx
import { createTheme } from '@material-ui/core/styles';

const theme = createTheme({
  palette: {
    type: 'dark', // Switching the dark mode on is a single property value change.
  },
});

const App = () => (
    <Admin theme={theme} dataProvider={simpleRestProvider('http://path.to.my.api')}>
        // ...
    </Admin>
);
```

![Dark theme](./img/dark-theme.png)

## Writing a Custom Theme

If you need more fine-tuning, you'll need to write your own `theme` object, following [Material UI themes documentation](https://material-ui.com/customization/themes/).

For instance, here is how to override the default react-admin theme:

```jsx
import { defaultTheme } from 'react-admin';
import merge from 'lodash/merge';
import indigo from '@material-ui/core/colors/indigo';
import pink from '@material-ui/core/colors/pink';
import red from '@material-ui/core/colors/red';

const myTheme = merge({}, defaultTheme, {
    palette: {
        primary: indigo,
        secondary: pink,
        error: red,
        contrastThreshold: 3,
        tonalOffset: 0.2,
    },
    typography: {
        // Use the system font instead of the default Roboto font.
        fontFamily: ['-apple-system', 'BlinkMacSystemFont', '"Segoe UI"', 'Arial', 'sans-serif'].join(','),
    },
    overrides: {
        MuiButton: { // override the styles of all instances of this component
            root: { // Name of the rule
                color: 'white', // Some CSS
            },
        },
    },
});
```

A `theme` object can contain the following keys:

* `breakpoints`
* `direction`
* `mixins`
* `overrides`
* `palette`
* `props`
* `shadows`
* `spacing`
* `transitions`
* `typography`
* `zIndex`

**Tip**: Check [Material UI default theme documentation](https://material-ui.com/customization/default-theme/) to see the default values and meaning for these keys.

Once your theme is defined, pass it to the `<Admin>` component, in the `theme` prop.

```jsx
const App = () => (
    <Admin theme={myTheme} dataProvider={simpleRestProvider('http://path.to.my.api')}>
        // ...
    </Admin>
);
```

## Using a Custom Layout

Instead of the default layout, you can use your own component as the admin layout. Just use the `layout` prop of the `<Admin>` component:

```jsx
// in src/App.js
import MyLayout from './MyLayout';

const App = () => (
    <Admin layout={MyLayout} dataProvider={simpleRestProvider('http://path.to.my.api')}>
        // ...
    </Admin>
);
```

Your custom layout can extend the default `<Layout>` component if you only want to override the sidebar, the appBar, the menu, the notification component or the error page. For instance:

```jsx
// in src/MyLayout.js
import { Layout } from 'react-admin';
import MyAppBar from './MyAppBar';
import MySidebar from './MySidebar';
import MyMenu from './MyMenu';
import MyNotification from './MyNotification';

const MyLayout = props => <Layout
    {...props}
    appBar={MyAppBar}
    sidebar={MySidebar}
    menu={MyMenu}
    notification={MyNotification}
/>;

export default MyLayout;
```

### UserMenu Customization

You can replace the default user menu by your own by setting the `userMenu` prop of the `<AppBar>` component. For instance, to add custom menu items, just decorate the default [`<UserMenu>`](./Buttons.md#usermenu) by adding children to it:

```jsx
import * as React from 'react';
import { AppBar, UserMenu, MenuItemLink } from 'react-admin';
import SettingsIcon from '@material-ui/icons/Settings';

const ConfigurationMenu = forwardRef(({ onClick }, ref) => (
    <MenuItemLink
        ref={ref}
        to="/configuration"
        primaryText="Configuration"
        leftIcon={<SettingsIcon />}
        onClick={onClick} // close the menu on click
    />
));

const MyUserMenu = props => (
    <UserMenu {...props}>
        <ConfigurationMenu />
    </UserMenu>
);

const MyAppBar = props => <AppBar {...props} userMenu={<MyUserMenu />} />;

const MyLayout = props => <Layout {...props} appBar={MyAppBar} />;
```

You can also remove the `<UserMenu>` from the `<AppBar>` by passing `false` to the `userMenu` prop:

```jsx
import * as React from 'react';
import { AppBar } from 'react-admin';

const MyAppBar = props => <AppBar {...props} userMenu={false} />;

const MyLayout = props => <Layout {...props} appBar={MyAppBar} />;
```

You can also customize the default icon by setting the `icon` prop to the `<UserMenu />` component.

{% raw %}
``` jsx
import { AppBar, UserMenu } from 'react-admin';
import { makeStyles } from '@material-ui/core/styles';
import Avatar from '@material-ui/core/Avatar';

const useStyles = makeStyles({
    avatar: {
        height: 30,
        width: 30,
    },
});

const MyCustomIcon = () => {
    const classes = useStyles();
    return (
        <Avatar
            className={classes.avatar}
            src="https://marmelab.com/images/avatars/adrien.jpg"
        />
    )
};

const MyUserMenu = props => (<UserMenu {...props} icon={<MyCustomIcon />} />);

const MyAppBar = props => <AppBar {...props} userMenu={<MyUserMenu />} />;
```
{% endraw %}

### Sidebar Customization

You can specify the `Sidebar` width by setting the `width` and `closedWidth` property on your custom material-ui theme:

```jsx
import { defaultTheme } from "react-admin";
import { createTheme } from '@material-ui/core/styles';

const theme = createTheme({
    ...defaultTheme,
    sidebar: {
        width: 300, // The default value is 240
        closedWidth: 70, // The default value is 55
    },
});

const App = () => (
    <Admin theme={theme} dataProvider={simpleRestProvider('http://path.to.my.api')}>
        // ...
    </Admin>
);
```

For more advanced sidebar theming, pass your own `Sidebar` component to a custom `Layout`:

```jsx
import { Sidebar, Layout } from 'react-admin';
import { makeStyles } from '@material-ui/core/styles';

const useSidebarStyles = makeStyles({
    drawerPaper: {
        backgroundColor: 'red',
    },
});

const MySidebar = props => {
    const classes = useSidebarStyles();
    return (
        <Sidebar classes={classes} {...props} />
    );
};

const MyLayout = props => <Layout {...props} sidebar={MySidebar} />
```

### Layout From Scratch

For more custom layouts, write a component from scratch. It must contain a `{children}` placeholder, where react-admin will render the resources. Use the [default layout](https://github.com/marmelab/react-admin/blob/master/packages/ra-ui-materialui/src/layout/Layout.tsx) as a starting point. Here is a simplified version (with no responsive support):

```jsx
// in src/MyLayout.js
import * as React from 'react';
import { useEffect } from 'react';
import PropTypes from 'prop-types';
import { useSelector, useDispatch } from 'react-redux';
import { makeStyles } from '@material-ui/core/styles';
import { ThemeProvider } from '@material-ui/styles';
import {
    AppBar,
    Menu,
    Notification,
    Sidebar,
    setSidebarVisibility,
    ComponentPropType,
} from 'react-admin';

const useStyles = makeStyles(theme => ({
    root: {
        display: 'flex',
        flexDirection: 'column',
        zIndex: 1,
        minHeight: '100vh',
        backgroundColor: theme.palette.background.default,
        position: 'relative',
    },
    appFrame: {
        display: 'flex',
        flexDirection: 'column',
        overflowX: 'auto',
    },
    contentWithSidebar: {
        display: 'flex',
        flexGrow: 1,
    },
    content: {
        display: 'flex',
        flexDirection: 'column',
        flexGrow: 2,
        padding: theme.spacing(3),
        marginTop: '4em',
        paddingLeft: 5,
    },
}));

const MyLayout = ({
    children,
    dashboard,
    logout,
    title,
}) => {
    const classes = useStyles();
    const dispatch = useDispatch();
    const open = useSelector(state => state.admin.ui.sidebarOpen);

    useEffect(() => {
        dispatch(setSidebarVisibility(true));
    }, [setSidebarVisibility]);

    return (
        <div className={classes.root}>
            <div className={classes.appFrame}>
                <AppBar title={title} open={open} logout={logout} />
                <main className={classes.contentWithSidebar}>
                    <Sidebar>
                        <Menu logout={logout} hasDashboard={!!dashboard} />
                    </Sidebar>
                    <div className={classes.content}>
                        {children}
                    </div>
                </main>
                <Notification />
            </div>
        </div>
    );
};

MyLayout.propTypes = {
    children: PropTypes.oneOfType([PropTypes.func, PropTypes.node]),
    dashboard: PropTypes.oneOfType([
        PropTypes.func,
        PropTypes.string,
    ]),
    logout: ComponentPropType,
    title: PropTypes.string.isRequired,
};

export default MyLayout;
```

**Tip**: Don't forget to render a `<Notification>` component in your custom layout, otherwise the undoable updates will never be sent to the server. That's because part of the "undo" logic of react-admin lies in the `<Notification>` component.

## Adding a Breadcrumb

The `<Breadcrumb>` component is part of `ra-navigation`, an [Enterprise Edition](https://marmelab.com/ra-enterprise)<img class="icon" src="./img/premium.svg" /> module. It displays a breadcrumb based on a site structure that you can override at will.

```jsx
import * as React from 'react';
import {
    AppLocationContext,
    Breadcrumb,
    ResourceBreadcrumbItems,
} from '@react-admin/ra-navigation';
import { Admin, Resource, Layout } from 'react-admin';

import PostList from './PostList';
import PostEdit from './PostEdit';
import PostShow from './PostShow';
import PostCreate from './PostCreate';

const MyLayout = ({ children, ...props }) => (
    <AppLocationContext>
        <Layout {...props}>
            <Breadcrumb {...props}>
                <ResourceBreadcrumbItems />
            </Breadcrumb>
            {children}
        </Layout>
    </AppLocationContext>
);

const App = () => (
    <Admin dataProvider={dataProvider} layout={MyLayout}>
        <Resource
            name="posts"
            list={PostList}
            edit={PostEdit}
            show={PostShow}
            create={PostCreate}
        />
    </Admin>
);
```

Check [the `ra-navigation` documentation](https://marmelab.com/ra-enterprise/modules/ra-navigation) for more details.

## Customizing the AppBar Content

By default, the react-admin `<AppBar>` component displays the page title. You can override this default by passing children to `<AppBar>` - they will replace the default title. And if you still want to include the page title, make sure you include an element with id `react-admin-title` in the top bar (this uses [React Portals](https://reactjs.org/docs/portals.html)).

Here is an example customization for `<AppBar>` to include a company logo in the center of the page header:

```jsx
// in src/MyAppBar.js
import * as React from 'react';
import { AppBar } from 'react-admin';
import Typography from '@material-ui/core/Typography';
import { makeStyles } from '@material-ui/core/styles';

import Logo from './Logo';

const useStyles = makeStyles({
    title: {
        flex: 1,
        textOverflow: 'ellipsis',
        whiteSpace: 'nowrap',
        overflow: 'hidden',
    },
    spacer: {
        flex: 1,
    },
});

const MyAppBar = props => {
    const classes = useStyles();
    return (
        <AppBar {...props}>
            <Typography
                variant="h6"
                color="inherit"
                className={classes.title}
                id="react-admin-title"
            />
            <Logo />
            <span className={classes.spacer} />
        </AppBar>
    );
};

export default MyAppBar;
```

To use this custom `MyAppBar` component, pass it as prop to a custom `Layout`, as shown below:

```jsx
// in src/MyLayout.js
import * as React from 'react';
import { Layout } from 'react-admin';
import MyAppBar from './MyAppBar';

const MyLayout = (props) => <Layout {...props} appBar={MyAppBar} />;

export default MyLayout;
```

Then, use this layout in the `<Admin>` with the `layout` prop:

```jsx
// in src/App.js
import MyLayout from './MyLayout';

const App = () => (
    <Admin layout={MyLayout} dataProvider={simpleRestProvider('http://path.to.my.api')}>
        // ...
    </Admin>
);
```

![custom AppBar](./img/custom_appbar.png)

**Tip**: You can change the color of the `<AppBar>` by setting the `color` prop to `default`, `inherit`, `primary`, `secondary` or `transparent`. The default value is `secondary`.

## Replacing The AppBar

By default, React-admin uses [Material-ui's `<AppBar>` component](https://material-ui.com/api/app-bar/) together with a custom container that internally uses a [Slide](https://material-ui.com/api/slide) to hide the `AppBar` on scroll. Here is an example of how to change this container with any component:

```jsx
// in src/MyAppBar.js
import * as React from 'react';
import { Fragment } from 'react';
import { AppBar } from 'react-admin';

const MyAppBar = props => (
    <AppBar {...props} container={Fragment} />
);

export default MyAppBar;
```

For more drastic changes of the top component, you will probably want to create an `<AppBar>` from scratch instead of just passing children to react-admin's `<AppBar>`. Here is an example top bar rebuilt from scratch:

```jsx
// in src/MyAppBar.js
import * as React from 'react';
import AppBar from '@material-ui/core/AppBar';
import Toolbar from '@material-ui/core/Toolbar';
import Typography from '@material-ui/core/Typography';

const MyAppBar = props => (
    <AppBar {...props}>
        <Toolbar>
            <Typography variant="h6" id="react-admin-title" />
        </Toolbar>
    </AppBar>
);

export default MyAppBar;
```

Take note that this uses *material-ui's `<AppBar>`* instead of *react-admin's `<AppBar>`*. To use this custom `AppBar` component, pass it as prop to a custom `Layout`, as explained in the previous section.

To make it easier to customize, we export some of the components and hooks used by the `<AppBar>`:

- `<LoadingIndicator>`: A `CircularProgress` bound to the dataProvider activity.
- `<SidebarToggleButton>`: An `IconButton` used to toggle the `<Sidebar>`.
- `useToggleSidebar`: A hook that returns the sidebar open state and a function to toggle it. Used internally by `<SidebarToggleButton>`.

## Adding Dark Mode Support

The `<ToggleThemeButton>` component is part of `ra-preferences`, an [Enterprise Edition](https://marmelab.com/ra-enterprise)<img class="icon" src="./img/premium.svg" /> module. It lets users switch from light to dark mode, and persists that choice in local storage so that users only have to do it once.

![Dark Mode support](https://marmelab.com/ra-enterprise/modules/assets/ra-preferences-overview.gif)

You can add the `<ToggleThemeButton>` to a custom App Bar:

```jsx
import * as React from 'react';
import { Layout, AppBar } from 'react-admin';
import { Box, Typography } from '@material-ui/core';
import { ToggleThemeButton } from '@react-admin/ra-preferences';

const MyAppBar = props => (
    <AppBar {...props}>
        <Box flex="1">
            <Typography variant="h6" id="react-admin-title"></Typography>
        </Box>
        <ToggleThemeButton />
    </AppBar>
);

const MyLayout = props => <Layout {...props} appBar={MyAppBar} />;
```

Check [the `ra-preferences` documentation](https://marmelab.com/ra-enterprise/modules/ra-preferences#togglethemebutton-store-the-theme-in-the-preferences) for more details.

## Using a Custom Menu

By default, React-admin uses the list of `<Resource>` components passed as children of `<Admin>` to build a menu to each resource with a `list` component. If you want to reorder, add or remove menu items, for instance to link to non-resources pages, you have to provide a custom `<Menu>` component to your `Layout`.

### Custom Menu Example

You can create a custom menu component using the `<DashboardMenuItem>` and `<MenuItemLink>` components:

```jsx
// in src/Menu.js
import * as React from 'react';
import { DashboardMenuItem, Menu, MenuItemLink } from 'react-admin';
import BookIcon from '@material-ui/icons/Book';
import ChatBubbleIcon from '@material-ui/icons/ChatBubble';
import PeopleIcon from '@material-ui/icons/People';
import LabelIcon from '@material-ui/icons/Label';

export const Menu = (props) => (
    <Menu {...props}>
        <DashboardMenuItem />
        <MenuItemLink to="/posts" primaryText="Posts" leftIcon={<BookIcon />}/>
        <MenuItemLink to="/comments" primaryText="Comments" leftIcon={<ChatBubbleIcon />}/>
        <MenuItemLink to="/users" primaryText="Users" leftIcon={<PeopleIcon />}/>
        <MenuItemLink to="/custom-route" primaryText="Miscellaneous" leftIcon={<LabelIcon />}/>
    </Menu>
);
```

To use this custom menu component, pass it to a custom Layout, as explained above:

```jsx
// in src/Layout.js
import { Layout } from 'react-admin';
import { Menu } from './Menu';

export const Layout = (props) => <Layout {...props} menu={Menu} />;
```

Then, use this layout in the `<Admin>` `layout` prop:

```jsx
// in src/App.js
import { Layout }  from './Layout';

const App = () => (
    <Admin layout={Layout} dataProvider={simpleRestProvider('http://path.to.my.api')}>
        // ...
    </Admin>
);
```

**Tip**: You can generate the menu items for each of the resources by reading the Resource configurations from the Redux store: 

```jsx
// in src/Menu.js
import * as React from 'react';
import { createElement } from 'react';
import { useSelector } from 'react-redux';
import { useMediaQuery } from '@material-ui/core';
import { DashboardMenuItem, Menu, MenuItemLink, getResources } from 'react-admin';
import DefaultIcon from '@material-ui/icons/ViewList';
import LabelIcon from '@material-ui/icons/Label';

export const Menu = (props) => {
    const resources = useSelector(getResources);
    const open = useSelector(state => state.admin.ui.sidebarOpen);
    return (
        <Menu {...props}>
            <DashboardMenuItem />
            {resources.map(resource => (
                <MenuItemLink
                    key={resource.name}
                    to={`/${resource.name}`}
                    primaryText={
                        (resource.options && resource.options.label) ||
                        resource.name
                    }
                    leftIcon={
                        resource.icon ? <resource.icon /> : <DefaultIcon />
                    }
                    onClick={props.onMenuClick}
                    sidebarIsOpen={open}
                />
            ))}
            {/* add your custom menus here */}
        </Menu>
    );
};
```

**Tip**: If you need a multi-level menu, or a Mega Menu opening panels with custom content, check out [the `ra-navigation`<img class="icon" src="./img/premium.svg" /> module](https://marmelab.com/ra-enterprise/modules/ra-navigation) (part of the [Enterprise Edition](https://marmelab.com/ra-enterprise))

![multi-level menu](https://marmelab.com/ra-enterprise/modules/assets/ra-multilevelmenu-item.gif)

![MegaMenu and Breadcrumb](https://marmelab.com/ra-enterprise/modules/assets/ra-multilevelmenu-categories.gif)

### `<MenuItemLink>`

The `<MenuItemLink>` component displays a menu item with a label and an icon - or only the icon with a tooltip when the sidebar is minimized. It also handles the automatic closing of the menu on tap on mobile.

The `primaryText` prop accepts a string or a React node. You can use it e.g. to display a badge on top of the menu item:

```jsx
import Badge from '@material-ui/core/Badge';

<MenuItemLink to="/custom-route" primaryText={
    <Badge badgeContent={4} color="primary">
        Notifications
    </Badge>
} />
```

The `letfIcon` prop allows to set the menu left icon.

Additional props are passed down to [the underling material-ui `<MenuItem>` component](https://material-ui.com/api/menu-item/#menuitem-api).

**Tip**: The `<MenuItemLink>` component makes use of the React Router [NavLink](https://reacttraining.com/react-router/web/api/NavLink) component, hence allowing to customize the active menu style. For instance, here is how to use a custom theme to show a left border for the active menu:

```jsx
export const theme = {
    palette: {
        // ...
    },
    overrides: {
        RaMenuItemLink: {
            active: {
                borderLeft: '3px solid #4f3cc9',
            },
            root: {
                borderLeft: '3px solid #fff', // invisible menu when not active, to avoid scrolling the text when selecting the menu
            },
        },
    },
};
```

### Menu To A Filtered List

As the filter values are taken from the URL, you can link to a pre-filtered list by setting the `filter` query parameter.

For instance, to include a menu to a list of published posts:

{% raw %}
```jsx
<MenuItemLink
    to={{
        pathname: '/posts',
        search: `filter=${JSON.stringify({ is_published: true })}`,
    }}
    primaryText="Posts"
    leftIcon={<BookIcon />}
/>
```
{% endraw %}

### Menu To A List Without Filters

By default, a click on `<MenuItemLink >` for a list page opens the list with the same filters as they were applied the last time the user saw them. This is usually the expected behavior, but your users may prefer that clicking on a menu item resets the list filters.

Just use an empty `filter` query parameter to force empty filters:

```jsx
<MenuItemLink
    to="/posts?filter=%7B%7D" // %7B%7D is JSON.stringify({})
    primaryText="Posts"
    leftIcon={<BookIcon />}
/>
```

## Using a Custom Login Page

### Changing the Background Image

By default, the login page displays a gradient background. If you want to change the background, you can use the default Login page component and pass an image URL as the `backgroundImage` prop.

```jsx
import { Admin, Login } from 'react-admin';

const MyLoginPage = () => (
    <Login
        // A random image that changes everyday
        backgroundImage="https://source.unsplash.com/random/1600x900/daily"
    />
);

const App = () => (
    <Admin loginPage={MyLoginPage}>
        // ...
    </Admin>
);
```

## Using a Custom Logout Button

### Changing the Icon

It is possible to use a completely [custom logout button](./Admin.md#logoutbutton) or you can simply override some properties of the default button. If you want to change the icon, you can use the default `<Logout>` component and pass a different icon as the `icon` prop.

```jsx
import { Admin, Logout } from 'react-admin';
import ExitToAppIcon from '@material-ui/icons/ExitToApp';

const MyLogoutButton = props => <Logout {...props} icon={<ExitToAppIcon/>} />;

const App = () => (
    <Admin logoutButton={MyLogoutButton}>
        // ...
    </Admin>
);
```

## Notifications

You can override the notification component, for instance to change the notification duration. It defaults to 4000, i.e. 4 seconds, and you can override it using the `autoHideDuration` prop. For instance, to create a custom Notification component with a 5 seconds default:

```jsx
// in src/MyNotification.js
import { Notification } from 'react-admin';

const MyNotification = props => <Notification {...props} autoHideDuration={5000} />;

export default MyNotification;
```

**Tip**: if you use the `showNotification` action, then you can define `autoHideDuration` per message as the third parameter of the `showNotification` action creator.

To use this custom notification component, pass it to a custom Layout, as explained above:

```jsx
// in src/MyLayout.js
import { Layout } from 'react-admin';
import MyNotification from './MyNotification';

const MyLayout = (props) => <Layout {...props} notification={MyNotification} />;

export default MyLayout;
```

Then, use this layout in the `<Admin>` `layout` prop:

```jsx
// in src/App.js
import MyLayout from './MyLayout';

const App = () => (
    <Admin layout={MyLayout} dataProvider={simpleRestProvider('http://path.to.my.api')}>
        // ...
    </Admin>
);
```

## Customizing The Error Page

Whenever a client-side error happens in react-admin, the user sees a default error message. If you want to customize this page, or log the error to a third-party service, create your own `<Error>` component. The following snippet is a simplified version of the react-admin Error component, that you can use as a base for your own:

```jsx
// in src/MyError.js
import * as React from 'react';
import Button from '@material-ui/core/Button';
import ErrorIcon from '@material-ui/icons/Report';
import History from '@material-ui/icons/History';
import { Title, useTranslate } from 'react-admin';
import { useLocation } from 'react-router';

const MyError = ({
    error,
    resetErrorBoundary,
    ...rest
}) => {
    const { pathname } = useLocation();
    const originalPathname = useRef(pathname);

    // Effect that resets the error state whenever the location changes
    useEffect(() => {
        if (pathname !== originalPathname.current) {
            resetErrorBoundary();
        }
    }, [pathname, resetErrorBoundary]);

    const translate = useTranslate();
    return (
        <div>
            <Title title="Error" />
            <h1><ErrorIcon /> Something Went Wrong </h1>
            <div>A client error occurred and your request couldn't be completed.</div>
            {process.env.NODE_ENV !== 'production' && (
                <details>
                    <h2>{translate(error.toString())}</h2>
                    {errorInfo.componentStack}
                </details>
            )}
            <div>
                <Button
                    variant="contained"
                    startIcon={<History />}
                    onClick={() => history.go(-1)}
                >
                    Back
                </Button>
            </div>
        </div>
    );
};

export default MyError;
```

To use this custom error component, pass it to a custom Layout, as explained above:

```jsx
// in src/MyLayout.js
import { Layout } from 'react-admin';
import MyError from './MyError';

const MyLayout = (props) => <Layout {...props} error={MyError} />;

export default MyLayout;
```

Then, use this layout in the `<Admin>` `layout` prop:

```jsx
// in src/App.js
import MyLayout from './MyLayout';

const App = () => (
    <Admin layout={MyLayout} dataProvider={simpleRestProvider('http://path.to.my.api')}>
        // ...
    </Admin>
);
```

## Loading

Display a circular progress component with optional messages. Display the same loading component as `react-admin` on custom pages for consistency.

Supported props:

| Prop               | Required | Type      | Default              | Descriptions                               |
| ------------------ | -------- | --------- | -------------------- | ------------------------------------------ |
| `loadingPrimary`   | Optional | `string`  | `ra.page.loading`    | Label to use for primary loading message   |
| `loadingSecondary` | Optional | `string`  | `ra.message.loading` | Label to use for secondary loading message |

Usage:

```jsx
<Loading loadingPrimary="app.page.loading" loadingSecondary="app.message.loading" />
```

## LinearProgress

Display a linear progress component. Display the same loading component as `react-admin` on custom inputs for consistency.

Usage:

```jsx
({ data, ...props }) => !data ?
        <LinearProgress /> :
        <MyInput data={data} />;
```<|MERGE_RESOLUTION|>--- conflicted
+++ resolved
@@ -251,11 +251,7 @@
 
 ## Using a Predefined Theme
 
-<<<<<<< HEAD
-Material UI also supports [complete theming](https://material-ui.com/customization/themes) out of the box. Material UI ships two base themes: light and dark. React-admin uses the light one by default. To use the dark one, pass it to the `<Admin>` component, in the `theme` prop (along with `createMuiTheme()`).
-=======
-Material UI also supports [complete theming](https://v4.mui.com/customization/themes) out of the box. Material UI ships two base themes: light and dark. React-admin uses the light one by default. To use the dark one, pass it to the `<Admin>` component, in the `theme` prop (along with `createTheme()`).
->>>>>>> 14c8a62e
+Material UI also supports [complete theming](https://material-ui.com/customization/themes) out of the box. Material UI ships two base themes: light and dark. React-admin uses the light one by default. To use the dark one, pass it to the `<Admin>` component, in the `theme` prop (along with `createTheme()`).
 
 ```jsx
 import { createTheme } from '@material-ui/core/styles';
