# Upgrade to 4.0

## The Way To Define Custom Routes Has Changed

Custom routes used to be provided to the `Admin` component through the `customRoutes` prop. This was awkward to use as you had to provide an array of `<Route>` elements. Besides, we had to provide the `<RouteWithoutLayout>` component to support custom routes rendered without the `<Layout>` and keep TypeScript happy.

As we upgraded to react-router v6 (more on that later), we had to come up with another way to support custom routes.

Meet the `<CustomRoutes>` component. You can pass it as a child of `<Admin>`, just like a `<Resource>`. It accepts react-router `<Route>` as its children (and only that). You can specify whether the custom routes it contains should be rendered with the `<Layout>` or not by setting the `noLayout` prop. It's `false` by default.

```diff
-import { Admin, Resource, RouteWithoutLayout } from 'react-admin';
+import { Admin, CustomRoutes, Resource } from 'react-admin';

const MyAdmin = () => (
    <Admin
-       customRoutes={[
-           <Route path="/custom" component={MyCustomRoute} />,
-           <RouteWithoutLayout path="/custom2" component={MyCustomRoute2} />,
-       ]}
    >
+       <CustomRoutes>
+           <Route path="/custom" element={<MyCustomRoute />} />
+       </CustomRoutes>
+       <CustomRoutes noLayout>
+           <Route path="/custom2" element={<MyCustomRoute2 />} />
+       </CustomRoutes>
        <Resource name="posts" />
    </Admin>
)
```

Note that `<CustomRoutes>` handles `null` elements and fragments correctly, so you can check for any condition before returning one of its children:

```jsx
    const MyAdmin = () => {
        const condition = useGetConditionFromSomewhere();
    
        return (
            <Admin>
                <CustomRoutes>
                    <Route path="/custom" element={<MyCustomRoute />} />
                    {condition
                        ? (
                              <>
                                  <Route path="/a_path" element={<ARoute />} />
                                  <Route path="/another_path" element={<AnotherRoute />} />
                              </>
                          )
                        : null}
                </CustomRoutes>
            </Admin>
        );
    }
```

## Admin Child Function Result Has Changed

In order to define the resources and their views according to users permissions, we used to support a function as a child of `<Admin>`. Just like the `customRoutes`, this function had to return an array of elements.

You can now return a fragment and this fragment may contain `null` elements. Besides, if you don't need to check the permissions for a resource, you may even include it as a direct child of `<Admin>`.

```diff
<Admin>
-    {permissions => [
-       <Resource name="posts" {...posts} />,
-       <Resource name="comments" {...comments} />,
-       permissions ? <Resource name="users" {...users} /> : null,
-       <Resource name="tags" {...tags} />,
-   ]}
+   <Resource name="posts" {...posts} />
+   <Resource name="comments" {...comments} />
+   <Resource name="tags" {...tags} />
+   {permissions => (
+       <>
+           {permissions ? <Resource name="users" {...users} /> : null}
+       </> 
+   )}
</Admin>
```

Last thing, you can return any element supported by `<Admin>`, including the new `<CustomRoutes>`:

```jsx
import { Admin, Resource, CustomRoutes } from 'react-admin';

const MyAdmin = () => (
    <Admin>
        <Resource name="posts" {...posts} />
        {permissions => (
            <>
                {permissions ? <Resource name="users" {...posts} /> : null}
                <CustomRoutes>
                    {permissions ? <Route path="/a_path" element={<ARoute />} /> : null}
                    <Route path="/another_path" element={<AnotherRoute />} />
                </CustomRoutes>
            </>
        )}
    </Admin>
)
```

## React Router Upgraded to v6

This should be mostly transparent for you unless:

- you had custom routes: see [https://reactrouter.com/docs/en/v6/upgrading/v5#advantages-of-route-element](https://reactrouter.com/docs/en/v6/upgrading/v5#advantages-of-route-element) to upgrade.
- you used `useHistory` to navigate: see [https://reactrouter.com/docs/en/v6/upgrading/v5#use-usenavigate-instead-of-usehistory](https://reactrouter.com/docs/en/v6/upgrading/v5#use-usenavigate-instead-of-usehistory) to upgrade.
- you had custom components similar to our `TabbedForm` or `TabbedShowLayout` (declaring multiple sub routes): see [https://reactrouter.com/docs/en/v6/upgrading/v5](https://reactrouter.com/docs/en/v6/upgrading/v5) to upgrade.

## `useQuery`, `useMutation`, and `useQueryWithStore` Have Been Removed

React-admin v4 uses react-query rather than Redux for data fetching. The base react-query data fetching hooks (`useQuery`, `useMutation`, and `useQueryWithStore`) are no longer necessary as their functionality is provided by react-query.

If your application code uses these hooks, you have 2 ways to upgrade.

If you're using `useQuery` or `useMutation` to call a regular dataProvider method (like `useGetOne`), then you can use the specialized dataProvider hooks instead:

```diff
import * as React from "react";
-import { useQuery } from 'react-admin';
+import { useGetOne } from 'react-admin';
import { Loading, Error } from '../ui';
const UserProfile = ({ record }) => {
-   const { loaded, error, data } = useQuery({
-       type: 'getOne',
-       resource: 'users',
-       payload: { id: record.id }
-   });
+   const { data, isLoading, error } = useGetOne(
+       'users',
+       { id: record.id }
+   );
-   if (!loaded) { return <Loading />; }
+   if (isLoading) { return <Loading />; }
    if (error) { return <Error />; }
    return <div>User {data.username}</div>;
};
```

If you're calling a custom dataProvider method, then you can use react-query's `useQuery` or `useMutation` instead:

```diff
-import { useMutation } from 'react-admin';
+import { useDataProvider } from 'react-admin';
+import { useMutation } from 'react-query';
const BanUserButton = ({ userId }) => {
-   const [mutate, { loading, error, data }] = useMutation({
-       type: 'banUser',
-       payload: userId
-   });
+   const dataProvider = useDataProvider();
+   const { mutate, isLoading } = useMutation(
+       ['banUser', userId],
+       () => dataProvider.banUser(userId)
+   );
-   return <Button label="Ban" onClick={() => mutate()} disabled={loading} />;
+   return <Button label="Ban" onClick={() => mutate()} disabled={isLoading} />;
};
```

Refer to [the react-query documentation](https://react-query.tanstack.com/overview) for more information.

## `<Query>` and `<Mutation>` Have Been Removed

The component version of `useQuery` and `useMutation` have been removed. Use the related hook in your components instead.

```diff
-import { Query } from 'react-admin';
+import { useGetOne } from 'react-admin';

const UserProfile = ({ record }) => {
-   return (
-       <Query type="getOne" resource="users" payload={{ id: record.id }}>
-           {({ loaded, error, data }) => {
-               if (!loaded) { return <Loading />; }
-               if (error) { return <Error />; }
-               return <div>User {data.username}</div>;
-           }}
-       </Query>
-   );
+   const { data, isLoading, error } = useGetOne(
+       'users',
+       { id: record.id }
+   );
+   if (isLoading) { return <Loading />; }
+   if (error) { return <Error />; }
+   return <div>User {data.username}</div>;
}
```

## `useDataProvider` No Longer Accepts Side Effects

`useDataProvider` returns a wrapper around the application `dataProvider` instance. In previous react-admin versions, the wrapper methods used to accept an `options` object, allowing to pass `onSuccess` and `onFailure` callbacks. This is no longer the case - the wrapper returns an object with the same method signatures as the original `dataProvider`.

If you need to call the `dataProvider` and apply side effects, use react-query's `useQuery` or `useMutation` hooks instead.

```diff
-import { useState } from 'react';
import { useDataProvider } from 'react-admin';
+import { useMutation } from 'react-query';

const BanUserButton = ({ userId }) => {
    const dataProvider = useDataProvider();
+   const { mutate, isLoading } = useMutation();
-   const [loading, setLoading] = useState(false);
    const handleClick = () => {
-       setLoading(true);
-       dataProvider.banUser(userId, {
-           onSuccess: () => {
-               setLoading(false);
-               console.log('User banned');
-           },
-       });
+       mutate(
+           ['banUser', userId],
+           () => dataProvider.banUser(userId),
+           { onSuccess: () => console.log('User banned') }
+       );
    }
-   return <Button label="Ban" onClick={handleClick} disabled={loading} />;
+   return <Button label="Ban" onClick={handleClick} disabled={isLoading} />;
};
```

Refer to [the react-query documentation](https://react-query.tanstack.com/overview) for more information.

## No More Records in Redux State

As Redux is no longer used for data fetching, the Redux state doesn't contain any data cached from the dataProvider anymore. If you relied on `useSelector` to get a record or a list of records, you now have to use the dataProvider hooks to get them. 

```diff
-import { useSelector } from 'react-redux';
+import { useGetOne } from 'react-admin';

const BookAuthor = ({ record }) => {
-   const author = useSelector(state =>
-       state.admin.resources.users.data[record.authorId]
-   );
+   const { data: author, isLoading, error } = useGetOne(
+       'users',
+       { id: record.authorId }
+   );
+   if (isLoading) { return <Loading />; }
+   if (error) { return <Error />; }
    return <div>Author {data.username}</div>;
};
```

## No More Data Actions

As Redux is no longer used for data fetching, react-admin doesn't dispatch Redux actions like `RA/CRUD_GET_ONE_SUCCESS` and `RA/FETCH_END`. If you relied on these actions for your custom reducers, you must now use react-query `onSuccess` callback or React's `useEffect` instead.

The following actions no longer exist:

- `RA/CRUD_GET_ONE`
- `RA/CRUD_GET_ONE_LOADING`
- `RA/CRUD_GET_ONE_FAILURE`
- `RA/CRUD_GET_ONE_SUCCESS`
- `RA/CRUD_GET_LIST`
- `RA/CRUD_GET_LIST_LOADING`
- `RA/CRUD_GET_LIST_FAILURE`
- `RA/CRUD_GET_LIST_SUCCESS`
- `RA/CRUD_GET_ALL`
- `RA/CRUD_GET_ALL_LOADING`
- `RA/CRUD_GET_ALL_FAILURE`
- `RA/CRUD_GET_ALL_SUCCESS`
- `RA/CRUD_GET_MANY`
- `RA/CRUD_GET_MANY_LOADING`
- `RA/CRUD_GET_MANY_FAILURE`
- `RA/CRUD_GET_MANY_SUCCESS`
- `RA/CRUD_GET_MANY_REFERENCE`
- `RA/CRUD_GET_MANY_REFERENCE_LOADING`
- `RA/CRUD_GET_MANY_REFERENCE_FAILURE`
- `RA/CRUD_GET_MANY_REFERENCE_SUCCESS`
- `RA/CRUD_CREATE`
- `RA/CRUD_CREATE_LOADING`
- `RA/CRUD_CREATE_FAILURE`
- `RA/CRUD_CREATE_SUCCESS`
- `RA/CRUD_UPDATE`
- `RA/CRUD_UPDATE_LOADING`
- `RA/CRUD_UPDATE_FAILURE`
- `RA/CRUD_UPDATE_SUCCESS`
- `RA/CRUD_UPDATE_MANY`
- `RA/CRUD_UPDATE_MANY_LOADING`
- `RA/CRUD_UPDATE_MANY_FAILURE`
- `RA/CRUD_UPDATE_MANY_SUCCESS`
- `RA/CRUD_DELETE`
- `RA/CRUD_DELETE_LOADING`
- `RA/CRUD_DELETE_FAILURE`
- `RA/CRUD_DELETE_SUCCESS`
- `RA/CRUD_DELETE_MANY`
- `RA/CRUD_DELETE_MANY_LOADING`
- `RA/CRUD_DELETE_MANY_FAILURE`
- `RA/CRUD_DELETE_MANY_SUCCESS`
- `RA/FETCH_START`
- `RA/FETCH_END`
- `RA/FETCH_ERROR`
- `RA/FETCH_CANCEL`

Other actions related to data fetching were also removed:

- `RA/REFRESH_VIEW`
- `RA/SET_AUTOMATIC_REFRESH`
- `RA/START_OPTIMISTIC_MODE`
- `RA/STOP_OPTIMISTIC_MODE`

## Changed Signature Of Data Provider Hooks

Specialized data provider hooks (like `useGetOne`, `useGetList`, `useGetMany` and `useUpdate`) have a new signature. There are 2 changes:

- `loading` is renamed to `isLoading`
- the hook signature now reflects the dataProvider signature (so every hook now takes 2 arguments, `resource` and `params`).

For queries:

```diff
// useGetOne
-const { data, loading } = useGetOne(
-   'posts',
-   123,
-);
+const { data, isLoading } = useGetOne(
+   'posts',
+   { id: 123 }
+);

// useGetList
-const { data, ids, loading } = useGetList(
-   'posts',
-   { page: 1, perPage: 10 },
-   { field: 'published_at', order: 'DESC' },
-);
-return <>{ids.map(id => <span key={id}>{data[id].title}</span>)}</>;
+const { data, isLoading } = useGetList(
+   'posts',
+   {
+      pagination: { page: 1, perPage: 10 },
+      sort: { field: 'published_at', order: 'DESC' },
+   }
+);
+return <>{data.map(record => <span key={record.id}>{record.title}</span>)}</>;

// useGetMany
-const { data, loading } = useGetMany(
-   'posts',
-   [123, 456],
-);
+const { data, isLoading } = useGetMany(
+   'posts',
+   { ids: [123, 456] }
+);

// useGetManyReference
-const { data, ids, loading } = useGetManyReference(
-   'comments',
-   'post_id',
-   123,
-   { page: 1, perPage: 10 },
-   { field: 'published_at', order: 'DESC' }
-   'posts'
-);
-return <>{ids.map(id => <span key={id}>{data[id].title}</span>)}</>;
+const { data, isLoading } = useGetManyReference(
+   'comments',
+   {
+       target: 'post_id',
+       id: 123,
+       pagination: { page: 1, perPage: 10 },
+       sort: { field: 'published_at', order: 'DESC' }
+   }
+);
+return <>{data.map(record => <span key={record.id}>{record.title}</span>)}</>;
```

For mutations:

```diff
// useCreate
-const [create, { loading }] = useCreate(
-   'posts',
-   { title: 'hello, world!' },
-);
-create(resource, data, options);
+const [create, { isLoading }] = useCreate(
+   'posts',
+   { data: { title: 'hello, world!' } }
+);
+create(resource, { data }, options);

// useUpdate
-const [update, { loading }] = useUpdate(
-   'posts',
-   123,
-   { likes: 12 },
-   { id: 123, title: "hello, world", likes: 122 }
-);
-update(resource, id, data, previousData, options);
+const [update, { isLoading }] = useUpdate(
+   'posts',
+   {
+       id: 123,
+       data: { likes: 12 },
+       previousData: { id: 123, title: "hello, world", likes: 122 }
+   }
+);
+update(resource, { id, data, previousData }, options);

// useUpdateMany
-const [updateMany, { loading }] = useUpdateMany(
-   'posts',
-   [123, 456],
-   { likes: 12 },
-);
-updateMany(resource, ids, data, options);
+const [updateMany, { isLoading }] = useUpdateMany(
+   'posts',
+   {
+       ids: [123, 456],
+       data: { likes: 12 },
+   }
+);
+updateMany(resource, { ids, data }, options);

// useDelete
-const [deleteOne, { loading }] = useDelete(
-   'posts',
-   123,
-   { id: 123, title: "hello, world", likes: 122 }
-);
-deleteOne(resource, id, previousData, options);
+const [deleteOne, { isLoading }] = useDelete(
+   'posts',
+   {
+       id: 123,
+       previousData: { id: 123, title: "hello, world", likes: 122 }
+   }
+);
+deleteOne(resource, { id, previousData }, options);

// useDeleteMany
-const [deleteMany, { loading }] = useDeleteMany(
-   'posts',
-   [123, 456],
-);
-deleteMany(resource, ids, options);
+const [deleteMany, { isLoading }] = useDeleteMany(
+   'posts',
+   {
+       ids: [123, 456],
+   }
+);
+deleteMany(resource, { ids }, options);

```

This new signature should be easier to learn and use.

To upgrade, check every instance of your code of the following hooks:

- `useGetOne`
- `useGetList`
- `useGetMany`
- `useGetManyReference`
- `useCreate`
- `useUpdate`
- `useUpdateMany`
- `useDelete`
- `useDeleteMany`

And update the calls. If you're using TypeScript, your code won't compile until you properly upgrade the calls. 

These hooks are now powered by react-query, so the state argument contains way more than just `isLoading` (`reset`, `status`, `refetch`, etc.). Check the [`useQuery`](https://react-query.tanstack.com/reference/useQuery) and the [`useMutation`](https://react-query.tanstack.com/reference/useMutation) documentation on the react-query website for more details. 

## List `ids` Prop And `RecordMap` Type Are Gone

Contrary to `dataProvider.getList`, `useGetList` used to return data under the shape of a record map. This is no longer the case: `useGetList` returns an array of records. 

So the `RecordMap` type is no longer necessary and was removed. TypeScript compilation will fail if you continue using it. You should update your code so that it works with an array of records instead.

```diff
-import { useGetList, RecordMap } from 'react-admin';
+import { useGetList, Record } from 'react-admin';

const PostListContainer = () => {
-   const { data, ids, loading } = useGetList(
-      'posts',
-      { page: 1, perPage: 10 },
-      { field: 'published_at', order: 'DESC' },
-   );
-   return loading ? null: <PostListDetail data={data} ids={ids} />
+   const { data, isLoading } = useGetList(
+      'posts',
+      {
+         pagination: { page: 1, perPage: 10 },
+         sort: { field: 'published_at', order: 'DESC' },
+      }
+   );
+   return isLoading ? null: <PostListDetail data={data} />
};

-const PostListDetail = ({ ids, data }: { ids: string[], data: RecordMap }) => {
+const PostListDetail = ({ data }: { data: Record[] }) => {
-   return <>{ids.map(id => <span key={id}>{data[id].title}</span>)}</>;
+   return <>{data.map(record => <span key={record.id}>{record.title}</span>)}</>;
};
```

## Mutation Callbacks Can No Longer Be Used As Event Handlers

In 3.0, you could use a mutation callback in an event handler, e.g. a click handler on a button. This is no longer possible, so you'll have to call the callback manually inside a handler function:

```diff
const IncreaseLikeButton = ({ record }) => {
    const diff = { likes: record.likes + 1 };
    const [update, { isLoading, error }] = useUpdate('likes', { id: record.id, data: diff, previousData: record });
    if (error) { return <p>ERROR</p>; }
-   return <button disabled={isLoading} onClick={update}>Like</button>;
+   return <button disabled={isLoading} onClick={() => update()}>Like</button>;
};
```

TypeScript will complain if you don't.

To upgrade, check every instance of your code of the following hooks:

- `useCreate`
- `useUpdate`
- `useUpdateMany`
- `useDelete`
- `useDeleteMany`

Note that your code will be more readable if you pass the mutation parameters to the mutation callback instead of the mutation hook, e.g.

```diff
const IncreaseLikeButton = ({ record }) => {
    const diff = { likes: record.likes + 1 };
-   const [update, { isLoading, error }] = useUpdate('likes', { id: record.id, data: diff, previousData: record });
+   const [update, { isLoading, error }] = useUpdate();
+   const handleClick = () => {
+       update('likes', { id: record.id, data: diff, previousData: record });
+   };
    if (error) { return <p>ERROR</p>; }
-   return <button disabled={isLoading} onClick={update}>Like</button>;
+   return <button disabled={isLoading} onClick={handleClick}>Like</button>;
};
```

## `onSuccess` And `onFailure` Props Have Moved

If you need to override the success or failure side effects of a component, you now have to use the `queryOptions` (for query side effects) or `mutationOptions` (for mutation side effects).

For instance, here is how to override the side effects for the `getOne` query in a `<Show>` component: 

```diff
const PostShow = () => {
    const onSuccess = () => {
        // do something
    };
    const onFailure = () => {
        // do something
    };
    return (
        <Show 
-           onSuccess={onSuccess}
-           onFailure={onFailure}
+           queryOptions={{
+               onSuccess: onSuccess,
+               onError: onFailure
+           }}
        >
            <SimpleShowLayout>
                <TextField source="title" />
            </SimpleShowLayout>
        </Show>
    );
};
```

Here is how to customize side effects on the `update` mutation in `<Edit>`:

```diff
const PostEdit = () => {
    const onSuccess = () => {
        // do something
    };
    const onFailure = () => {
        // do something
    };
    return (
        <Edit 
-           onSuccess={onSuccess}
-           onFailure={onFailure}
+           mutationOptions={{
+               onSuccess: onSuccess,
+               onError: onFailure
+           }}
        >
            <SimpleForm>
                <TextInput source="title" />
            </SimpleForm>
        </Show>
    );
};
```

Here is how to customize side effects on the `create` mutation in `<Create>`:

```diff
const PostCreate = () => {
    const onSuccess = () => {
        // do something
    };
    const onFailure = () => {
        // do something
    };
    return (
        <Create 
-           onSuccess={onSuccess}
-           onFailure={onFailure}
+           mutationOptions={{
+               onSuccess: onSuccess,
+               onError: onFailure
+           }}
        >
            <SimpleForm>
                <TextInput source="title" />
            </SimpleForm>
        </Create>
    );
};
```

Note that the `onFailure` prop was renamed to `onError` in the options, to match the react-query convention.

**Tip**: `<Edit>` also has a `queryOption` prop allowing you to specify custom success and error side effects for the `getOne` query.

The change concerns the following components:

- `useCreateController`
- `<Create>`
- `<CreateBase>`
- `useEditController`
- `<Edit>`
- `<EditBase>`
- `<SaveButton>`
- `useShowController`
- `<Show>`
- `<ShowBase>`
- `useDeleteWithUndoController`
- `useDeleteWithConfirmController`
- `<DeleteButton>`
- `<BulkDeleteButton>`

It also affects the `save` callback returned by the `useSaveContext` hook:

```diff
const MyButton = () => {
    const { save, saving } = useSaveContext();
    const notify = useNotify();

    const handleClick = () => {
        save({ value: 123 }, {
-            onFailure: (error) => {
+            onError: (error) => {
                notify(error.message, { type: 'error' });
            },
        });
    };

    return <button onClick={handleClick}>Save</button>
}
```

## `onSuccess` Callback On DataProvider Hooks And Components Has A New Signature

The `onSuccess` callback used to receive the *response* from the dataProvider. On specialized hooks, it now receives the `data` property of the response instead. 

```diff
const [update] = useUpdate();
const handleClick = () => {
    update(
        'posts',
        { id: 123, data: { likes: 12 } },
        {
-           onSuccess: ({ data }) => {
+           onSuccess: (data) => {
                // do something with data
            }
        }
    );
};
```

The change concerns the following components:

- `useCreate`
- `useCreateController`
- `<Create>`
- `<CreateBase>`
- `useUpdate`
- `useEditController`
- `<Edit>`
- `<EditBase>`
- `<SaveButton>`
- `useGetOne`
- `useShowController`
- `<Show>`
- `<ShowBase>`
- `useDelete`
- `useDeleteWithUndoController`
- `useDeleteWithConfirmController`
- `<DeleteButton>`
- `useDeleteMany`
- `<BulkDeleteButton>`

## `<Edit successMessage>` Prop Was Removed

This prop has been deprecated for a long time. Replace it with a custom success handler in the `mutationOptions`:

```diff
-import { Edit, SimpleForm } from 'react-admin';
+import { Edit, SimpleForm, useNotify } from 'react-admin';

const PostEdit = () => {
+   const notify = useNotify();
+   const onSuccess = () => notify('Post updated successfully');
    return (
-       <Edit successMessage="Post updated successfully">
+       <Edit mutationOptions={{ onSuccess }}>
            <SimpleForm>
                ...
            </SimpleForm>
        </Edit>
    );
};
```

## `useNotify` Now Takes An Options Object

When a component has to display a notification, developers may want to tweak the type, duration, translation arguments, or the ability to undo the action. The callback returned by `useNotify()` used to accept a long series of argument, but the syntax wasn't very intuitive. To improve the developer experience, these options are now part of an `options` object, passed as second argument.

```diff
```jsx
import { useNotify } from 'react-admin';

const NotifyButton = () => {
    const notify = useNotify();
    const handleClick = () => {
-       notify(`Comment approved`, 'success', undefined, true);
+       notify(`Comment approved`, { type: 'success', undoable: true });
    }
    return <button onClick={handleClick}>Notify</button>;
};
```

Check [the `useNotify`documentation](https://marmelab.com/react-admin/useNotify.html) for more information.

## The `useVersion` Hook Was Removed

React-admin v3 relied on a global `version` variable stored in the Redux state to force page refresh. This is no longer the case, as the refresh functionality is handled by react-query.

If you relied on `useVersion` to provide a component key, you can safely remove the call. The refresh button will force all components relying on a dataProvider query to re-execute.

```diff
-import { useVersion } from 'react-admin';

const MyComponent = () => {
-   const version = useVersion();
    return (
-       <Card key={version}>
+       <Card>
            ...
        </Card>
    );
};
```

And if you relied on a `version` prop to be available in a page context, you can safely remove it.

```diff
import { useShowContext } from 'react-admin';

const PostDetail = () => {
-   const { data, version } = useShowContext();
+   const { data } = useShowContext();
    return (
-       <Card key={version}>
+       <Card>
            ...
        </Card>
    );
}
```

## Application Cache No Longer Uses `validUntil`

React-admin's *application cache* used to reply on the dataProvider returning a `validUntil` property in the response. This is no longer the case, as the cache functionality is handled by react-query. Therefore, you can safely remove the `validUntil` property from your dataProvider response.

```diff
const dataProvider = {
    getOne: (resource, { id }) => {
        return fetch(`/api/${resource}/${id}`)
            .then(r => r.json())
            .then(data => {
-               const validUntil = new Date();
-               validUntil.setTime(validUntil.getTime() + 5 * 60 * 1000);
                return { 
                    data,
-                   validUntil
                };
            }));
    }
};
```

This also implies that the `cacheDataProviderProxy` function was removed.

```diff
// in src/dataProvider.js
import simpleRestProvider from 'ra-data-simple-rest';
-import { cacheDataProviderProxy } from 'react-admin'; 

const dataProvider = simpleRestProvider('http://path.to.my.api/');

-export default cacheDataProviderProxy(dataProvider);
+export default dataProvider;
```

Instead, you must set up the cache duration at the react-query QueryClient level:

```jsx
import { QueryClient } from 'react-query';
import { Admin, Resource } from 'react-admin';

const App = () => {
    const queryClient = new QueryClient({
        defaultOptions: {
            queries: {
                staleTime: 5 * 60 * 1000, // 5 minutes
            },
        },
    });
    return (
        <Admin dataProvider={dataProvider} queryClient={queryClient}>
            <Resource name="posts" />
        </Admin>
    );
}
```

## Custom Menus Should Get Resource Definition From Context

React-admin used to store the definition of each resource (its name, icon, label, etc.) in the Redux state. This is no longer the case, as the resource definition is now stored in a custom context.

If you relied on the `useResourceDefinition` hook, this change shouldn't affect you.

If you need to access the definitions of all resources, however, you must upgrade your code, and use the new `useResourceDefinitions` hook.

The most common use case is when you override the default `<Menu>` component:

```diff
// in src/Menu.js
import * as React from 'react';
import { createElement } from 'react';
-import { useSelector } from 'react-redux';
import { useMediaQuery } from '@material-ui/core';
-import { DashboardMenuItem, Menu, MenuItemLink, getResources } from 'react-admin';
+import { DashboardMenuItem, Menu, MenuItemLink, useResourceDefinitions } from 'react-admin';
import DefaultIcon from '@material-ui/icons/ViewList';
import LabelIcon from '@material-ui/icons/Label';

export const Menu = (props) => {
-   const resources = useSelector(getResources);
+   const resourcesDefinitions = useResourceDefinitions();
+   const resources = Object.keys(resourcesDefinitions).map(name => resourcesDefinitions[name]);
    const open = useSelector(state => state.admin.ui.sidebarOpen);
    return (
        <Menu {...props}>
            <DashboardMenuItem />
            {resources.map(resource => (
                <MenuItemLink
                    key={resource.name}
                    to={`/${resource.name}`}
                    primaryText={
                        (resource.options && resource.options.label) ||
                        resource.name
                    }
                    leftIcon={
                        resource.icon ? <resource.icon /> : <DefaultIcon />
                    }
                    onClick={props.onMenuClick}
                    sidebarIsOpen={open}
                />
            ))}
            {/* add your custom menus here */}
        </Menu>
    );
};
```

## No More Prop Injection In Page Components

Page components (`<List>`, `<Show>`, etc.) used to expect to receive props (route parameters, permissions, resource name). These components don't receive any props anymore by default. They use hooks to get the props they need from contexts or route state.  

```diff
-const PostShow = (props) => (
+const PostShow = () => (
-   <Show>
+   <Show {...props}>
        <SimpleShowLayout>
            <TextField source="title" />
        </SimpleShowLayout>
    </Show>
);
```

If you need to access the permissions previously passed as props, you need to call the `usePermissions` hook instead.

```diff
+const { usePermissions } from 'react-admin';

-const PostShow = ({ permissions, ...props }) => {
+const PostShow = () => {
+   const permissions = usePermissions();
    return (
-       <Show>
+       <Show {...props}>
            <SimpleShowLayout>
                <TextField source="title" />
                {permissions === 'admin' &&
                    <NumberField source="nb_views" />
                }
            </SimpleShowLayout>
        </Show>
    );
};
```

If you need to access the `hasList` and other flags related to resource configuration, use the `useResourceConfiguration` hook instead.

```diff
+const { useResourceDefinition } from 'react-admin';

-const PostShow = ({ hasEdit, ...props }) => {
+const PostShow = () => {
+   const { hasEdit } = useResourceDefinition();
    return (
        <Show actions={hasEdit ? <ShowActions /> : null}>
            <SimpleShowLayout>
                <TextField source="title" />
            </SimpleShowLayout>
        </Show>
    );
};
```

If you need to access a route parameter, use react-router's `useParams` hook instead.

```diff
+const { useParams } from 'react-router-dom';

-const PostShow = ({ id, ...props }) => {
+const PostShow = () => {
+   const { id } = useParams();
    return (
        <Show title={`Post #${id}`}>
            <SimpleShowLayout>
                <TextField source="title" />
            </SimpleShowLayout>
        </Show>
    );
};
```

We used to inject a `syncWithLocation` prop set to `true` to the `<List>` components used in a `<Resource>`. This instructed the `<List>` to synchronize its parameters (such as pagination, sorting and filters) with the browser location.

As we removed the props injection, we enabled this synchronization by default for all `<List>`, used in a `<Resource>` or not. As a consequence, we also inverted this prop and renamed it `disableSyncWithLocation`. This doesn't change anything if you only used `<List>` components inside `<Resource list>`. 

However, if you had multiple `<List>` components inside used a single page, or if you used `<List>` outside of a `<Resource>`, you now have to explicitly opt out the synchronization of the list parameters with the browser location:

```diff
const MyList = () => (
-    <List>
+    <List disableSyncWithLocation>
        // ...
    </List>
)
```

## No More props injection in custom Pagination and Empty components

The `<List>` component renders a Pagination component when there are records to display, and an Empty component otherwise. You can customize these components by passing your own with the `pagination`and `empty`props. 

`<List>` used to inject `ListContext` props (`data`, `isLoaded`, etc.) to the Pagination component. In v4, the component rendered by `<List>` no longer receive these props. They must grab them from the ListContext instead.

This means you'll have to do a few changes if you use a custom Pagination component in a List:

```diff
import { Button, Toolbar } from '@material-ui/core';
import ChevronLeft from '@material-ui/icons/ChevronLeft';
import ChevronRight from '@material-ui/icons/ChevronRight';
+import { useListContext } from 'react-admin';

-const PostPagination = (props) => {
+const PostPagination = () => {
-   const { page, perPage, total, setPage } = props;
+   const { page, perPage, total, setPage } = useListContext();
    const nbPages = Math.ceil(total / perPage) || 1;
    return (
        nbPages > 1 &&
            <Toolbar>
                {page > 1 &&
                    <Button color="primary" key="prev" onClick={() => setPage(page - 1)}>
                        <ChevronLeft />
                        Prev
                    </Button>
                }
                {page !== nbPages &&
                    <Button color="primary" key="next" onClick={() => setPage(page + 1)}>
                        Next
                        <ChevronRight />
                    </Button>
                }
            </Toolbar>
    );
}

export const PostList = () => (
    <List pagination={<PostPagination />}>
        ...
    </List>
);
```

## No More Props Injection In `<ReferenceField>`

`<ReferenceField>` creates a `RecordContext` for the reference record, and this allows using any of react-admin's Field components. It also used to pass many props to the underlying component (including the current `record`), but this is no longer the case. If you need to access the `record` in a child of `<ReferenceField>`, you need to use the `useRecordContext` hook instead.

```diff
const PostShow = () => (
    <Show>
        <SimpleShowLayout>
            <TextField source="title" />
            <ReferenceField source="author_id" reference="users">
                <NameField />
            </ReferenceField>
        </SimpleShowLayout>
    </Show>
);

-const NameField = ({ record }) => {
+const NameField = () => {
+   const { record } = useRecordContext();
    return <span>{record?.name}</span>;
};
```

## `useListContext` No Longer Returns An `ids` Prop

The `ListContext` used to return two props for the list data: `data` and `ids`. To render the list data, you had to iterate over the `ids`. 

Starting with react-admin v4, `useListContext` only returns a `data` prop, and it is now an array. This means you have to update all your code that relies on `ids` from a `ListContext`. Here is an example for a custom list iterator using cards:

```diff
import * as React from 'react';
import { useListContext, List, TextField, DateField, ReferenceField, EditButton } from 'react-admin';
import { Card, CardActions, CardContent, CardHeader, Avatar } from '@material-ui/core';
import PersonIcon from '@material-ui/icons/Person';

const CommentGrid = () => {
-   const { data, ids, loading } = useListContext();
+   const { data, isLoading } = useListContext();
-   if (loading) return null;
+   if (isLoading) return null;
    return (
        <div style={{ margin: '1em' }}>
-       {ids.map(id =>
+       {data.map(record =>
-           <Card key={id} style={cardStyle}>
+           <Card key={record.id} style={cardStyle}>
                <CardHeader
-                   title={<TextField record={data[id]} source="author.name" />}
+                   title={<TextField record={record} source="author.name" />}
-                   subheader={<DateField record={data[id]} source="created_at" />}
+                   subheader={<DateField record={record} source="created_at" />}
                    avatar={<Avatar icon={<PersonIcon />} />}
                />
                <CardContent>
-                   <TextField record={data[id]} source="body" />
+                   <TextField record={record} source="body" />
                </CardContent>
                <CardActions style={{ textAlign: 'right' }}>
-                   <EditButton resource="posts" record={data[id]} />
+                   <EditButton resource="posts" record={record} />
                </CardActions>
            </Card>
        )}
        </div>
    );
};
```

## `currentSort` Renamed To `sort`

If one of your components displays the curent sort order, it probably uses the injected `currentSort` prop (or reads it from the `ListContext`). This prop has been renamed to `sort` in v4.

Upgrade your code by replacing `currentSort` with `sort`:

```diff
import { useListContext } from 'react-admin';

const BookListIterator = () => {
-    const { data, loading, currentSort } = useListContext();
+    const { data, isLoading, sort } = useListContext();

    if (loading) return <Loading />;
    if (data.length === 0) return <p>No data</p>;

    return (<>
-       <div>Books sorted by {currentSort.field}</div>
+       <div>Books sorted by {sort.field}</div>
        <ul>
            {data.map(book =>
                <li key={book.id}>{book.title}</li>
            )}
        </ul>
    </>);
};
```

The same happens for `<Datagrid>`: when used in standalone, it used to accept a `currentSort` prop, but now it only accepts a `sort` prop.


```diff
-<Datagrid data={data} currentSort={{ field: 'id', order: 'DESC' }}>
+<Datagrid data={data} sort={{ field: 'id', order: 'DESC' }}>
    <TextField source="id" />
    <TextField source="title" />
    <TextField source="author" />
    <TextField source="year" />
</Datagrid>
```

## `setSort()` Signature Changed

Some react-admin components have access to a `setSort()` callback to sort the current list of items. This callback is also present in the `ListContext`. Its signature has changed:

```diff
-setSort(field: string, order: 'ASC' | 'DESC');
+setSort({ field: string, order: 'ASC' | 'DESC' });
```

This impacts your code if you built a custom sort component:

```diff
const SortButton = () => {
    const { sort, setSort } = useListContext();
    const handleChangeSort = (event) => {
        const field = event.currentTarget.dataset.sort;
-       setSort(
-           field,
-           field === sort.field ? inverseOrder(sort.order) : 'ASC',
-       });
+       setSort({
+           field,
+           order: field === sort.field ? inverseOrder(sort.order) : 'ASC',
+       });
        setAnchorEl(null);
    };

    // ...
};
```

## Removed Reducers

If your code used `useSelector` to read the react-admin application state, it will likely break. React-admin v4 uses Redux much less than v3, and the shape of the Redux state has changed.

React-admin no longer uses Redux for **data fetching**. Instead, it uses react-query. If you used to read data from the Redux store (which was a bad practice by the way), you'll have to use specialized data provider hooks instead.

```diff
import * as React from "react";
-import { useSelector } from 'react-redux';
+import { useGetOne } from 'react-admin';
import { Loading, Error } from '../ui';

const UserProfile = ({ record }) => {
-   const data = useSelector(state => state.resources.users.data[record.id]);
+   const { data, isLoading, error } = useGetOne(
+       'users',
+       { id: record.id }
+   );
+   if (isLoading) { return <Loading />; }
+   if (error) { return <Error />; }
    return <div>User {data.username}</div>;
};
```

Besides, the `loadedOnce` reducer, used internally for the previous version of the List page logic, is no longer necessary and has been removed.

React-admin no longer relies on Redux to fetch **relationships**. Instead, the cache of previously fetched relationships is managed by react-query.

If you need to get the records related to the current one via a one-to-many relationship (e.g. to fetch all the books of a given author), you can use the `useGetManyReference` hook instead of the `oneToMany` reducer.

If you need to get possible values for a relationship, use the `useGetList` hook instead of the `possibleValues` reducer.

React-admin no longer uses Redux for **resource definitions**. Instead, it uses a custom context. If you used the `useResourceDefinition` hook, this change is backwards compatible. But if you used to read the Redux state directly, you'll have to upgrade your code. This often happens for custom menus, using the `getResources` selector:

```diff
// in src/Menu.js
import * as React from 'react';
import { createElement } from 'react';
-import { useSelector } from 'react-redux';
import { useMediaQuery } from '@material-ui/core';
-import { DashboardMenuItem, Menu, MenuItemLink, getResources } from 'react-admin';
+import { DashboardMenuItem, Menu, MenuItemLink, useResourceDefinitions } from 'react-admin';
import DefaultIcon from '@material-ui/icons/ViewList';
import LabelIcon from '@material-ui/icons/Label';

export const Menu = (props) => {
-   const resources = useSelector(getResources);
+   const resourcesDefinitions = useResourceDefinitions();
+   const resources = Object.keys(resourcesDefinitions).map(name => resourcesDefinitions[name]);
    const open = useSelector(state => state.admin.ui.sidebarOpen);
    return (
        <Menu {...props}>
            <DashboardMenuItem />
            {resources.map(resource => (
                <MenuItemLink
                    key={resource.name}
                    to={`/${resource.name}`}
                    primaryText={
                        (resource.options && resource.options.label) ||
                        resource.name
                    }
                    leftIcon={
                        resource.icon ? <resource.icon /> : <DefaultIcon />
                    }
                    onClick={props.onMenuClick}
                    sidebarIsOpen={open}
                />
            ))}
            {/* add your custom menus here */}
        </Menu>
    );
};
```

Reducers for the **list parameters** (current sort & filters, selected ids, expanded rows) have moved up to the root reducer (so they don't need the resource to be registered first). This shouldn't impact you if you used the react-admin hooks (`useListParams`, `useSelection`) to read the state.

React-admin no longer uses Redux for **notifications**. Instead, it uses a custom context. This change is backwards compatible, as the APIs for the `useNotify` and the `<Notification>` component are the same. If you used to `dispatch` a `showNotification` action, you'll have to use the `useNotify` hook instead:

```diff
-import { useDispatch } from 'react-redux';
-import { showNotification } from 'react-admin';
+import { useNotify } from 'react-admin';

const NotifyButton = () => {
-   const dispatch = useDispatch();
+   const notify = useNotify();
    const handleClick = () => {
-       dispatch(showNotification('Comment approved', 'success'));
+       notify('Comment approved', { type: 'success' });
    }
    return <button onClick={handleClick}>Notify</button>;
};
```

## Redux-Saga Was Removed

The use of sagas has been deprecated for a while. React-admin v4 doesn't support them anymore. That means that the Redux actions don't include meta parameters anymore to trigger sagas, the Redux store doesn't include the saga middleware, and the saga-based side effects were removed.

In particular, the data action creators (like `crudGetList`) don't support the `onSuccess` and `onFailure` callbacks anymore. You should use the related data provider hook (e.g. `useGetList`) instead.

If you still relied on sagas, you have to port your saga code to react `useEffect`, which is the standard way to write side effects in modern react.

## Removed Deprecated Elements

- Removed `<BulkDeleteAction>` (use `<BulkDeleteButton>` instead)
- Removed `<ReferenceFieldController>` (use `useReferenceFieldController` instead)
- Removed `<ReferenceArrayFieldController>` (use `useReferenceArrayFieldController` instead)
- Removed `<ReferenceManyFieldController>` (use `useReferenceManyFieldController` instead)
- Removed `<ReferenceInputController>` (use `useReferenceInputController` instead)
- Removed `<ReferenceArrayInputController>` (use `useReferenceArrayInputController` instead)
- Removed declarative side effects in dataProvider hooks (e.g. `{ onSuccess: { refresh: true } }`). Use function side effects instead (e.g. `{ onSuccess: () => { refresh(); } }`)

## Removed connected-react-router

If you were dispatching `connected-react-router` actions to navigate, you'll now have to use `react-router` hooks:

```diff
-import { useDispatch } from 'react-redux';
-import { push } from 'connected-react-router';
+import { useNavigate } from 'react-router';

const MyComponent = () => {
-    const dispatch = useDispatch();
+    const navigate = useNavigate();

    const myHandler = () => {
-        dispatch(push('/my-url'));
+        navigate('/my-url');
    }
}
```

## Removed the undoable prop in Favor of mutationMode

We removed the `undoable` prop as we introduced the `mutationMode` in v3. This impact the following hooks and components:

- `useDeleteWithConfirmController`
- `useEditController`
- `useDataProvider`
- `useMutation`

- `BulkDeleteButton`
- `BulkDeleteWithConfirmButton`
- `DeleteButton`
- `DeleteWithConfirmButton`
- `Edit`

Wherever you were using `undoable`, replace it with `mutationMode`:

```diff
const {
    open,
    loading,
    handleDialogOpen,
    handleDialogClose,
    handleDelete,
} = useDeleteWithConfirmController({
    resource,
    record,
    redirect,
    basePath,
    onClick,
-    undoable: true
+    mutationMode: 'undoable'
});
```

Or in a component:
```diff
export const PostEdit = (props) => (
-    <Edit {...props} undoable>
+    <Edit {...props} mutationMode="undoable">
        <SimpleForm>
            <TextInput source="title" />
        </SimpleForm>
    </Edit>
);
```

## `addLabel` Prop No Longer Considered For Show Labelling 

`<SimpleShowLayout>` and `<TabbedShowLayout>` used to look for an `addLabel` prop to decide whether they needed to add a label or not. this relied on `defaultProps`, which will soon be removed from React. 

The Show layout components now render a label for their children as soon as they have a `source` or a `label` prop. If you don't want a field to have a label in the show view, pass the `label={false}` prop.

```jsx
const PostShow = () => (
    <Show>
        <SimpleShowLayout>
            {/* this field will have a Label */}
            <TextField source="title" />
            {/* this one will also have a Label */}
            <TextField label="Author name" source="author" />
            {/* this field will not */}
            <TextField label={false} source="title" />
        </SimpleShowLayout>
    </Show>
);
```

As the `addLabel` prop is now ignored in fields, you can remove it from your custom fields:

```diff
const MyCustomField = () => (
    ... 
);
-MyCustomField.defaultProps = {
-    addLabel: true
-};
```

## Removed `loading` and `loaded` Data Provider State Variables

The dataProvider hooks (`useGetOne`, etc.) return the request state. The `loading` and `loaded` state variables were changed to `isLoading` and `isFetching` respectively. The meaning has changed, too:

- `loading` is now `isFetching`
- `loaded` is now `!isLoading`

```diff
const BookDetail = ({ id }) => {
-   const { data, error, loaded } = useGetOne('books', id);
+   const { data, error, isLoading } = useGetOne('books', { id });
-   if (!loaded) {
+   if (isLoading) {
        return <Loading />;
    }
    if (error) {
        return <Error error={error} />;
    }
    if (!data) {
        return null;
    }
    return (
        <div>
            <h1>{data.book.title}</h1>
            <p>{data.book.author.name}</p>
        </div>
    );
};
```

In general, you should use `isLoading`. It's false as long as the data has never been loaded (whether from the dataProvider or from the cache).

The new props are actually returned by react-query's `useQuery` hook. Check [their documentation](https://react-query.tanstack.com/reference/useQuery) for more information.

## Unit Tests for Data Provider Dependent Components Need A QueryClientContext

If you were using components dependent on the dataProvider hooks in isolation (e.g. in unit or integration tests), you now need to wrap them inside a `<QueryClientContext>` component, to let the access react-query's `QueryClient` instance.

```diff
+import { QueryClientProvider, QueryClient } from 'react-query';

// this component relies on dataProvider hooks
const BookDetail = ({ id }) => {
    const { data, error, isLoading } = useGetOne('books', { id });
    if (isLoading) {
        return <Loading />;
    }
    if (error) {
        return <Error error={error} />;
    }
    if (!data) {
        return null;
    }
    return (
        <div>
            <h1>{data.book.title}</h1>
            <p>{data.book.author.name}</p>
        </div>
    );
};

test('MyComponent', () => {
    render(
+       <QueryClientProvider client={new QueryClient()}>
            <BookDetail id={1} />
+       </QueryClientProvider>
    );
    // ...
});
```

## AutocompleteInput and AutocompleteArrayInput Now Use Material UI Autocomplete

We migrated both the `AutocompleteInput` and `AutocompleteArrayInput` components so that they leverage Material UI [`<Autocomplete>`](https://mui.com/components/autocomplete/). If you relied on [Downshift](https://www.downshift-js.com/) options, you'll have to update your component.

Besides, some props supported by the previous implementation aren't anymore:
- `allowDuplicates`: This is not supported by MUI Autocomplete.
- `clearAlwaysVisible`: the clear button is now always visible, either while hovering the input or when it has focus. You can hide it using the `<Autocomplete>` `disableClearable` prop though.
- `resettable`: Removed for the same reason as `clearAlwaysVisible`

## `useAuthenticated` Signature has Changed

`useAuthenticated` uses to accept only the parameters passed to the `authProvider.checkAuth` function. It now accepts an option object with two properties:
- `enabled`: whether it should check for an authenticated user
- `params`: the parameters to pass to `checkAuth`

```diff
- useAuthenticated('permissions.posts.can_create');
+ useAuthenticated({ params: 'permissions.posts.can_create' })
```

## `useGetMainList` Was Removed

`useGetMainList` was a modified version of `useGetList` designed to keep previous data on screen upon navigation. As [this is now supported natively by react-query](https://react-query.tanstack.com/guides/paginated-queries#better-paginated-queries-with-keeppreviousdata), this hook is no longer necessary and has been removed. Use `useGetList()` instead.

## The MUI `<ThemeProvider>` is not set by `<Layout>` anymore

The `<ThemeProvider>` is now set by the `<AdminContext>` component which is rendered by `<Admin>`.

This shouldn't impact your code unless you had a completely custom `<Layout>` component. If you do but still uses the default `<Admin>` component, you can safely remove the `ThemeProvider` from your `Layout`:

```diff
-import { Container, ThemeProvider } from '@mui/material';
+import { Container } from '@mui/material';
import { Notification, Error } from 'react-admin';
import Header from './Header';

const Layout = (props) => {
-    const { children, theme } = props;
+    const { children } = props;
    return (
-        <ThemeProvider theme={theme}>
+        <>
            <Header />
            <Container>
                <main id="main-content">
                    {children}
                </main>
            </Container>
            <Notification />
-        </ThemeProvider>
+        </>
    );
};
```

<<<<<<< HEAD
## The `<Notification>` Component Is Included By `<Admin>` Rather Than `<Layout>`

If you customized the `<Notification>` component (e.g. to tweak the delay after which a notification disappears), you passed your custom notification component to the `<Layout>` component. The `<Notification>` is now included by the `<Admin>` component, which facilitates custom layouts and login screens. As a consequence, you'll need to move your custom notification component to the `<Admin>` component.

```diff
// in src/MyNotification.js
import { Notification } from 'react-admin';

export const MyNotification = props => (
    <Notification {...props} autoHideDuration={5000} />
);

// in src/MyLayout.js
-import { Layout } from 'react-admin';
-import { MyNotification } from './MyNotification';

-export const MyLayout = props => (
-   <Layout {...props} notification={MyNotification} />
-);

// in src/App.js
-import { MyLayout } from './MyLayout';
+import { MyNotification } from './MyNotification';
import dataProvider from './dataProvider';

const App = () => (
-   <Admin layout={MyLayout} dataProvider={dataProvider}>
+   <Admin notification={MyNotification} dataProvider={dataProvider}>
        // ...
    </Admin>
);
```

If you had a custom Layout and/or Login component, you no longer need to include the `<Notification>` component.

```diff
-import { Notification } from 'react-admin';

export const MyLayout = ({
    children,
    dashboard,
    logout,
    title,
}) => {
    // ...
    return (<>
        // ...
-       <Notification />
    </>);
};
```

=======
## Form Submissions and Side Effects are Easier

We previously had a complex solution for having multiple submit buttons: a `SaveContext` providing side effects modifiers and refs to the current ones. However, this was redundant and confusing as the `save` function provided by our mutation hooks also accept side effect override at call time.

We also supported a redirect prop both on the form component and on the `<SaveButton>`. It was even more confusing when adding custom or multiple `<SaveButton>` as those received two submission related functions: `handleSubmit` and `handleSubmitWithRedirect`.

Besides, our solution prevented the native browser submit on enter feature and this was an accessibility issue for some users such as Japanese people.

The new solution leverage the fact that we already have the `save` function available through context (`useSaveContext`). The following  sections explain in details the necessary changes and how to upgrade if needed.

### `handleSubmitWithRedirect` No Longer Exist

If you had custom forms using `<FormWithRedirect>`, custom toolbars or buttons, you probably relied on either the `handleSubmit` or `handleSubmitWithRedirect` prop to submit your form (and wonder which one to use).

We now embrace the native behavior of html forms and their buttons so you must render a `<form>` element and set its `onSubmit` prop:

```diff
const MyForm = () => {
    return (
        <Create>
            <FormWithRedirect
-                render={({ handleSubmit, ...formProps }) => (
+                render={({ handleSubmit, ...formProps }) => (
-                    <>
+                    <form onSubmit={handleSubmit}>
                        <TextInput source="name" />
-                        <MySaveButton handleSubmit={handleSubmit}>
+                       <MySaveButton />
-                    </>
+                    </form>
                )}
            />
        </Create>
    );
};

-const MySaveButton = ({ handleSubmit }) => (
+const MySaveButton = () => (
-    <button onClick={handleSubmit}>Save</button>
+    <button type="submit">Save</button>
);
```

If you relied on the `handleSubmitWithRedirect` to change the redirection:

```diff
const MyForm = () => {
    return (
        <Create>
            <FormWithRedirect
-                render={({ handleSubmitWithRedirect, ...formProps }) => (
+                render={({ handleSubmit, ...formProps }) => (
-                    <>
+                    <form onSubmit={handleSubmit}>
                        <TextInput source="name" />
-                        <MySaveButton handleSubmitWithRedirect={handleSubmitWithRedirect}>
+                       <MySaveButton />
-                    </>
+                    </form>
                )}
            />
        </Create>
    );
};

import { useSaveContext, useRedirect } from 'react-admin';
import { useForm } from 'react-final-form';
-const MySaveButton = ({ handleSubmitWithRedirect }) => (
+const MySaveButton = () => {
+    const { save } = useSaveContext();
+    const form = useForm(); 
+    const redirect = useRedirect();
+    const handleClick = (event) => {
+        event.preventDefault(); // Prevent the default form submission
+        const values = form.getState().values;
+        save(values, {
+            onSuccess: (data) => redirect('show', '/posts', data.id)
+        })
+    };
    return (
-        <button onClick={() => handleSubmitWithRedirect('show')}>Save</button>
+        <button type="button" onClick={handleClick}>Save</button>
    );
);
```

### `<SaveButton>` Accepts `mutationOptions` Instead of `onSuccess` and `onFailure`

The `<SaveButton>` used to accept the `onSuccess`, `onFailure` and `transform` props to handle multiple submit buttons.

Just like the `Edit` and `Create` components, it now accepts a `mutationOptions` prop which may contain an `onSuccess` and/or `onError` function. It still accept a `transform` prop though.

```diff
const Toolbar = (props) => {
    return (
        <Toolbar>
            <SaveButton
-                onSuccess={handleSuccess}
-                onFailure={handleFailure}
+                mutationOptions={{ onSuccess: handleSuccess, onError: handleFailure }}
            />
        </Toolbar>
    );
}
```




We removed the `handleSubmit` and `handleSubmitWithRedirect` props completely. Instead, when provided any of the side effects props, the `<SaveButton>` will render a simple button and will call the `save` function with them. It also take care of preventing the default form submit.

If you relied on `handleSubmit` or `handleSubmitWithRedirect`, you can now use the `SaveButton` and override any of the side effect props: `onSuccess`, `onFailure` or `transform`.

### The `save` Function Signature Changed

The `save` function signature no longer take a redirection side effect as the second argument. Instead, it only receives the data and an options object for side effects (which was the third argument before):

```diff
const MyCustomCreate = () => {
    const createControllerProps = useCreateController();
    const notify = useNotify();
+    const redirect = useRedirect();

    const handleSubmit = (values) => {
-        createControllerProps.save(values, 'show', {
+        createControllerProps.save(values, {
            onSuccess: (data) => {
                notify('Success');
+                redirect('show', '/posts', data.id);
            }
        })
    }

    return (
        <CreateContextProvider value={createControllerProps}>
            <Form
                onSubmit={handleSubmit}
                render={formProps => (
                    <form onSubmit={props.handleSubmit}>
                        ...
                    </form>
                )}
            />
        </CreateContextProvider>
    )
}
```

### `<FormContext>`, `<FormContextProvider>` and `useFormContext` Have Been Removed

These changes only concerns you if you had custom forms not built with `<FormWithRedirect>`, or custom components relying on the form groups management (accordions or collapsible sections for instance).

As the `save` and `saving` properties are already available through the `<SaveContext>` component and its `useSaveContext` hook, we removed the `<FormContext>`, `<FormContextProvider>` components as well the `useFormContext` hook. The functions around form groups management have been extracted into the `<FormGroupsProvider>` component:

```diff
const CustomForm = ({ save, ...props }) => {
-    const formContext = {
-        save,
-        saving,
-        ...form group management functions
-    }
    return (
        <Form
            {...props}
            onSubmit={save}
            render={formProps => (
-                <FormContextProvider value={formContext}>
+                <FormGroupsProvider>
                    <form {...formProps}>
                        ...
                    </form>
-                </FormContextProvider>
+                </FormGroupsProvider>
            )}
        />
    );
};
```

### The `redirect` prop Has Been Removed From `FormWithRedirect`, `SimpleForm`, `TabbedForm` and `SaveButton`

The `FormWithRedirect`, `SimpleForm`, `TabbedForm` and `SaveButton` don't have a `redirect` prop anymore.

If you had the `redirect` prop set on the form component, move it to `Create` or `Edit` component:

```diff
-<Create>
+<Create redirect="edit">
-    <SimpleForm redirect="edit">
+    <SimpleForm>
        <TextInput source="name">
    </SimpleForm>
</Create>
```

If you had the `redirect` prop set on the `SaveButton`, provide a `onSuccess` prop:

```diff
const PostCreateToolbar = props => {
+    const notify = useNotify();
+    const redirect = useRedirect();
    return (
        <Toolbar {...props}>
            <SaveButton
                label="post.action.save_and_edit"
-                redirect="edit"
+                onSuccess={data => {
+                    notify('ra.notification.updated', {
+                        type: 'info',
+                        messageArgs: { smart_count: 1 },
+                        undoable: true,
+                    });
+                    redirect('edit', '/posts', data.id)
+                }}
            />
        </Toolbar>
    );
};
```

### The Form Components `save` Prop Has Been Renamed to `onSubmit`:

This change only matters to you if you used the form components outside of `<Create>` or `<Edit>`.

```diff
const MyComponent = () => {
    const handleSave = () => {

    }

    return (
-        <SimpleForm save={handleSave}>
+        <SimpleForm onSubmit={handleSave}>
            <TextInput source="name" />
        </SimpleForm>
    )
}
```

>>>>>>> a73d333a
# Upgrade to 3.0

We took advantage of the major release to fix all the problems in react-admin that required a breaking change. As a consequence, you'll need to do many small changes in the code of existing react-admin v2 applications. Follow this step-by-step guide to upgrade to react-admin v3.

## Upgrade all react-admin packages

In the `packages.json`, upgrade ALL react-admin related dependencies to 3.0.0. This includes `react-admin`, `ra-language-XXX`, `ra-data-XXX`, etc.

```diff
{
    "name": "demo",
    "version": "0.1.0",
    "private": true,
    "dependencies": {
-       "ra-data-simple-rest": "^2.9.6",
+       "ra-data-simple-rest": "^3.0.0",
-       "ra-input-rich-text": "^2.9.6",
+       "ra-input-rich-text": "^3.0.0",
-       "ra-language-english": "^2.9.6",
+       "ra-language-english": "^3.0.0",
-       "ra-language-french": "^2.9.6",
+       "ra-language-french": "^3.0.0",
-       "react-admin": "^2.9.6",
+       "react-admin": "^3.0.0",
        "react": "^16.9.0",
        "react-dom": "^16.9.0",
        ...
    },
```

Failing to upgrade one of the `ra-` packages will result in a duplication of the react-admin package in two incompatible versions, and cause hard-to-debug bugs.

## Increased version requirement for key dependencies

* `react` and `react-dom` are now required to be >= 16.9. This version is backward compatible with 16.3, which was the minimum requirement in react-admin, and it offers the support for Hooks, on which react-admin v3 relies heavily.
* `react-redux` requires a minimum version of 7.1.0 (instead of 5.0). Check their upgrade guide for [6.0](https://github.com/reduxjs/react-redux/releases/tag/v6.0.0) and [7.0](https://github.com/reduxjs/react-redux/releases/tag/v7.0.0)
* `redux-saga` requires a minimum version of 1.0.0 (instead of ~0.16.0). Check their [list of breaking changes for redux-saga 1.0](https://github.com/redux-saga/redux-saga/releases/tag/v1.0.0) on GitHub. 
* `material-ui` requires a minimum of 4.0.0 (instead of 1.5). Check their [Upgrade guide](https://mui.com/guides/migration-v3/).

## `react-router-redux` replaced by `connected-react-router`

We've replaced the `react-router-redux` package, which was deprecated and not compatible with the latest version of `react-redux`, by an equivalent package named `connected-react-router`. As they share the same API, you can just change the `import` statement and it should work fine.

```diff
-import { push } from 'react-router-redux';
+import { push } from 'connected-react-router';

-import { LOCATION_CHANGE } from 'react-router-redux';
+import { LOCATION_CHANGE } from 'connected-react-router';
```

It's a bit more work if you're using a Custom App, as the initialization of `connected-react-router` requires one more step than `react-router-redux`.

If you create a custom reducer, here is how to update your `createAdminStore` file:

```diff
import { applyMiddleware, combineReducers, compose, createStore } from 'redux';
-import { routerMiddleware, routerReducer } from 'react-router-redux';
+import { routerMiddleware, connectRouter } from 'connected-react-router';
-import { reducer as formReducer } from 'redux-form';

...

export default ({
    authProvider,
    dataProvider,
    history,
    locale = 'en',
}) => {
    const reducer = combineReducers({
        admin: adminReducer,
-       form: formReducer,
-       router: routerReducer,
+       router: connectRouter(history),
        { /* add your own reducers here */ },
    });
    ...
```

The syntax of the `routerMiddleware` doesn't change.

And if you don't use the `<Admin>` component, change the package for `ConnectedRouter`:

```diff
import * as React from "react";
import { Provider } from 'react-redux';
import { createHashHistory } from 'history';
-import { ConnectedRouter } from 'react-router-redux';
+import { ConnectedRouter } from 'connected-react-router';
import { Switch, Route } from 'react-router-dom';
import withContext from 'recompose/withContext';
...
```

## `redux-form` replaced by `react-final-form`

The author of `redux-form` has written a new Form library for React called `react-final-form` to fix all the problems that `redux-form` had by construction. `react-final-form` no longer stores the form state in Redux. But the two libraries share a similar API. So in many cases, changing the imported package will suffice:

```diff
-import { Field } from 'redux-form';
+import { Field } from 'react-final-form';
```

The next sections highlight changes that you must do to your code as a consequence of switching to `react-final-form`.

## Custom Form Toolbar or Buttons Must Use New `handleSubmit` Signature or must Use `onSave`

If you were using custom buttons (to alter the form values before submit for example), you'll need to update your code. In `react-admin` v2, the form toolbar and its buttons used to receive `handleSubmit` and `handleSubmitWithRedirect` props. These props accepted functions which were called with the form values.

The migration to `react-final-form` changes their signature and behavior to the following:

- `handleSubmit`: accepts no arguments, and will submit the form with its current values immediately
- `handleSubmitWithRedirect` accepts a custom redirect, and will submit the form with its current values immediately

Here's how to migrate the *Altering the Form Values before Submitting* example from the documentation:

```jsx
import * as React from 'react';
import { useCallback } from 'react';
import { useForm } from 'react-final-form';
import { SaveButton, Toolbar } from 'react-admin';

const SaveWithNoteButton = ({ handleSubmit, handleSubmitWithRedirect, ...props }) => {
    const form = useForm();

    const handleClick = useCallback(() => {
        form.change('average_note', 10);

        handleSubmitWithRedirect('edit');
    }, [form]);

    return <SaveButton {...props} handleSubmitWithRedirect={handleClick} />;
};
```

The override of these functions has now a huge drawback, which makes it impractical: by skipping the default `handleSubmitWithRedirect`, the button doesn't trigger form validation. And unfortunately, react-final-form doesn't provide a way to trigger form validation manually.

That's why react-admin now provides a way to override just the data provider call and its side effect called `onSave`.

The `onSave` value should be a function expecting 2 arguments: the form values to save, and the redirection to perform.

Here's how to migrate the *Using `onSave` To Alter the Form Submission Behavior* example from the documentation:

```jsx
import * as React from 'react';
import { useCallback } from 'react';
import {
    SaveButton,
    Toolbar,
    useCreate,
    useRedirect,
    useNotify,
} from 'react-admin';

const SaveWithNoteButton = props => {
    const [create] = useCreate();
    const redirectTo = useRedirect();
    const notify = useNotify();
    const { basePath } = props;

    const handleSave = useCallback(
        (values, redirect) => {
            create(
                'posts',
                {
                    payload: { data: { ...values, average_note: 10 } },
                },
                {
                    onSuccess: ({ data: newRecord }) => {
                        notify('ra.notification.created', { messageArgs: { smart_count: 1 } });
                        redirectTo(redirect, basePath, newRecord.id, newRecord);
                    },
                }
            );
        },
        [create, notify, redirectTo, basePath]
    );

    // set onSave props instead of handleSubmitWithRedirect
    return <SaveButton {...props} onSave={handleSave} />;
};
```

## `FormDataConsumer` Children No Longer Receives `dispatch`

In `react-admin` v2, you could link two inputs using the `FormDataConsumer` component. The render prop function received the `dispatch` function that it could use to trigger form changes.

The migration to `react-final-form` changes this render prop signature a little as it will no longer receive a `dispatch` function. However, it's possible to use the `useForm` hook from `react-final-form` to achieve the same behavior:

```diff
import * as React from 'react';
import { Fragment } from 'react';
-import { change } from 'redux-form';
+import { useForm } from 'react-final-form';
import { FormDataConsumer, REDUX_FORM_NAME } from 'react-admin';

+const OrderOrigin = ({ formData, ...rest }) => {
+    const form = useForm();
+
+    return (
+        <Fragment>
+            <SelectInput
+                source="country"
+                choices={countries}
+                onChange={value => form.change('city', value)}
+                {...rest}
+            />
+            <SelectInput
+                source="city"
+                choices={getCitiesFor(formData.country)}
+                {...rest}
+            />
+        </Fragment>
+    );
+};

const OrderEdit = (props) => (
    <Edit {...props}>
        <SimpleForm>
            <FormDataConsumer>
-                {({ formData, dispatch, ...rest }) => (
-                    <Fragment>
-                        <SelectInput
-                            source="country"
-                            choices={countries}
-                            onChange={value => dispatch(
-                                change(REDUX_FORM_NAME, 'city', value)
-                            )}
-                             {...rest}
-                        />
-                        <SelectInput
-                            source="city"
-                            choices={getCitiesFor(formData.country)}
-                             {...rest}
-                        />
-                    </Fragment>
-                )}
+                {formDataProps => 
+                    <OrderOrigin {...formDataProps} />
+                }
            </FormDataConsumer>
        </SimpleForm>
    </Edit>
);
```

## Validators Should Return Non-Translated Messages

Form validators used to return translated error messages - that's why they received the field `props` as argument, including the `translate` function. They don't receive these props anymore, and they must return untranslated messages instead - react-admin translates validation messages afterwards.

```diff
// in validators/required.js
-const required = () => (value, allValues, props) =>
+const required = () => (value, allValues) =>
    value
        ? undefined
-       : props.translate('myroot.validation.required');
+       : 'myroot.validation.required';
```

In case the error message depends on a variable, you can return an object `{ message, args }` instead of a message string:

```diff
-const minLength = (min) => (value, allValues, props) => 
+const minLength = (min) => (value, allValues) => 
    value.length >= min
        ? undefined
-       : props.translate('myroot.validation.minLength', { min });
+       : { message: 'myroot.validation.minLength', args: { min } };
```

React-admin core validators have been modified so you don't have to change anything when using them.

```jsx
import {
    required,
    minLength,
    maxLength,
    minValue,
    number,
    email,
} from 'react-admin';

// no change vs 2.x
const validateFirstName = [required(), minLength(2), maxLength(15)];
const validateEmail = email();
const validateAge = [number(), minValue(18)];

export const UserCreate = (props) => (
    <Create {...props}>
        <SimpleForm>
            <TextInput label="First Name" source="firstName" validate={validateFirstName} />
            <TextInput label="Email" source="email" validate={validateEmail} />
            <TextInput label="Age" source="age" validate={validateAge}/>
        </SimpleForm>
    </Create>
);
```

## Migration to react-final-form Requires Custom App Modification

We used to implement some black magic in `formMiddleware` to handle `redux-form` correctly. It is no longer necessary now that we migrated to `react-final-form`. Besides, `redux-form` required a reducer which is no longer needed as well. 

If you had your own custom Redux store, you can migrate it by following this diff:

```diff
// in src/createAdminStore.js
import { applyMiddleware, combineReducers, compose, createStore } from 'redux';
import { routerMiddleware, connectRouter } from 'connected-react-router';
-import { reducer as formReducer } from 'redux-form';
import createSagaMiddleware from 'redux-saga';
import { all, fork } from 'redux-saga/effects';
import {
    adminReducer,
    adminSaga,
    createAppReducer,
    defaultI18nProvider,
    i18nReducer,
-   formMiddleware,
    USER_LOGOUT,
} from 'react-admin';

export default ({
    authProvider,
    dataProvider,
    i18nProvider = defaultI18nProvider,
    history,
    locale = 'en',
}) => {
    const reducer = combineReducers({
        admin: adminReducer,
        i18n: i18nReducer(locale, i18nProvider(locale)),
-       form: formReducer,
        router: connectRouter(history),
        { /* add your own reducers here */ },
    });
    const resettableAppReducer = (state, action) =>
        reducer(action.type !== USER_LOGOUT ? state : undefined, action);

    const saga = function* rootSaga() {
        yield all(
            [
                adminSaga(dataProvider, authProvider, i18nProvider),
                // add your own sagas here
            ].map(fork)
        );
    };
    const sagaMiddleware = createSagaMiddleware();

    const store = createStore(
        resettableAppReducer,
        { /* set your initial state here */ },
        compose(
            applyMiddleware(
                sagaMiddleware,
-               formMiddleware,
                routerMiddleware(history),
                // add your own middlewares here
            ),
            typeof window !== 'undefined' && window.__REDUX_DEVTOOLS_EXTENSION__
                ? window.__REDUX_DEVTOOLS_EXTENSION__()
                : f => f
            // add your own enhancers here
        )
    );
    sagaMiddleware.run(saga);
    return store;
};
```

## Custom Forms Using `reduxForm()` Must Be Replaced By The `<Form>` Component

The [final-form migration documentation here](https://final-form.org/docs/react-final-form/migration/redux-form) explains the various changes you have to perform in your code.

```diff
-import { reduxForm } from 'redux-form'
+import { Form } from 'react-final-form'

-const CustomForm = reduxForm({ form: 'record-form', someOptions: true })(({ record, resource }) => (
+const CustomForm = ({ record, resource }) => (
+    <Form someOptions={true}>
+        {({ handleSubmit }) => (
+            <form onSubmit={handleSubmit}>
-            <Fragment>
                <Typography>Notes</Typography>
                <TextInput source="note" />
+            </form>
-            </Fragment>
+        )}
+    </Form>
+);
-));
```

## Material-ui Icons Have Changed

If you were using Material-ui icons for your design, be aware that some icons present in 1.X versions were removed from version 4.0.

Example:

* `LightbulbOutline` is no more available in `@Material-ui/icons`

But there is a quick fix for this one by using another package instead:

* `import Lightbulb from '@material-ui/docs/svgIcons/LightbulbOutline';`


## Custom Exporter Functions Must Use `jsonexport` Instead Of `papaparse`

React-admin used to bundle the `papaparse` library for converting JSON to CSV, as part of the Export functionality. But 90% of the `papaparse` code is used to convert CSV to JSON and was useless in react-admin. We decided to replace it by a lighter library: [jsonexport](https://github.com/kauegimenes/jsonexport).

If you had custom exporter on `List` components, here's how to migrate:

```diff
-import { unparse as convertToCSV } from 'papaparse/papaparse.min';
+import jsonExport from 'jsonexport/dist';

-const csv = convertToCSV({
-    data: postsForExport,
-    fields: ['id', 'title', 'author_name', 'body']
-});
-downloadCSV(csv, 'posts');
+jsonExport(postsForExport, {
+    headers: ['id', 'title', 'author_name', 'body']
+}, (err, csv) => {
+    downloadCSV(csv, 'posts');
+});
```

## The `exporter` Function Has Changed Signature

In a `List`, you can pass a custom `exporter` function to control the data downloaded by users when they click on the "Export" button.

```jsx
const CommentList = props => (
    <List {...props} exporter={exportComments}>
        // ...
    </List>
)
```

In react-admin v3, you can still pass an `exporter` function this way, but its signature has changed:

```diff
-const exportComments = (data, fetchRelaterRecords, dispatch) => {
+const exportComments = (data, fetchRelaterRecords, dataProvider) => {
    // ...
}
```

If you used `dispatch` to call the dataProvider using an action creator with a `callback` side effect, you will see that the v3 version makes your exporter code much simpler. If you used it to dispatch custom side effects (like notification or redirect), we recommend that you override the `<ExportButton>` component completely - it'll be much easier to maintain.

As a base, here is the simplified `ExportButton` code:

```jsx
import {
    downloadCSV,
    useDataProvider,
    useNotify,
} from 'react-admin';
import jsonExport from 'jsonexport/dist';

const ExportButton = ({ sort, filter, maxResults = 1000, resource }) => {
    const dataProvider = useDataProvider();
    const notify = useNotify();
    const payload = { sort, filter, pagination: { page: 1, perPage: maxResults }}
    const handleClick = dataProvider.getList(resource, payload)
        .then(({ data }) => jsonExport(data, (err, csv) => downloadCSV(csv, resource)))
        .catch(error => notify('ra.notification.http_error', { type: 'warning' }));

    return (
        <Button
            label="Export"
            onClick={handleClick}
        />
    );
};
```

## `authProvider` No Longer Uses Legacy React Context

When you provide an `authProvider` to the `<Admin>` component, react-admin creates a React context to make it available everywhere in the application. In version 2.x, this used the [legacy React context API](https://reactjs.org/docs/legacy-context.html). In 3.0, this uses the normal context API. That means that any context consumer will need to use the new context API.

```diff
-import * as React from "react";
+import * as React from 'react';
import { useContext } from 'react';
+import { AuthContext } from 'react-admin';

-const MyComponentWithAuthProvider = (props, context) => {
+const MyComponentWithAuthProvider = (props) => {
+   const authProvider = useContext(AuthContext);
    authProvider('AUTH_CHECK');
    return <div>I'm authenticated</div>;
}

-MyComponentWithAuthProvider.contextTypes = { authProvider: PropTypes.object }
```

If you didn't access the `authProvider` context manually, you have nothing to change. All react-admin components have been updated to use the new context API.

Note that direct access to the `authProvider` from the context is discouraged (and not documented). If you need to interact with the `authProvider`, use the new auth hooks:

- `useLogin`
- `useLogout`
- `useAuthenticated`
- `useAuthState`
- `usePermissions`

## `authProvider` No Longer Receives `match` in Params

Whenever it called the `authProvider`, react-admin used to pass both the `location` and the `match` object from react-router. In v3, the `match` object is no longer passed as argument. There is no legitimate usage of this parameter we can think about, and it forced passing down that object across several components for nothing, so it's been removed. Upgrade your `authProvider` to remove that parameter.

```diff
// in src/authProvider
export default (type, params) => {
-   const { location, match } = params;
+   const { location } = params;
    // ...
}
```

## The `authProvider` Must Handle Permissions

React-admin calls the `authProvider` to get the permissions for each page - using the `AUTH_GET_PERMISSIONS` verb. While in 2.x, implementing this `AUTH_GET_PERMISSIONS` verb was optional, it becomes compulsory in 3.0 as soon as you provide a custom `authProvider`. You can simply return a resolved Promise to ignore permissions handling.

```diff
// in src/authProvider.js
-import { AUTH_LOGIN, AUTH_LOGOUT, AUTH_ERROR, AUTH_CHECK } from 'react-admin';
+import { AUTH_LOGIN, AUTH_LOGOUT, AUTH_ERROR, AUTH_CHECK, AUTH_GET_PERMISSIONS } from 'react-admin';

export default (type, params) => {
    if (type === AUTH_LOGIN) {
        // ...
    }
    if (type === AUTH_LOGOUT) {
        // ...
    }
    if (type === AUTH_ERROR) {
        // ...
    }
    if (type === AUTH_CHECK) {
        const { resource } = params;
        if (resource === 'posts') {
            // check credentials for the posts resource
        }
        if (resource === 'comments') {
            // check credentials for the comments resource
        }
    }
+   if (type === AUTH_GET_PERMISSIONS) {
+       return Promise.resolve();
+   }
    return Promise.reject('Unknown method');
};
```

## The `authProvider` No Longer Receives Default Parameters

When calling the `authProvider` for permissions (with the `AUTH_GET_PERMISSIONS` verb), react-admin used to include the `pathname` as second parameter. That allowed you to return different permissions based on the page. In a similar fashion, for the `AUTH_CHECK` call, the `params` argument contained the `resource` name, allowing different checks for different resources.

We believe that authentication and permissions should not vary depending on where you are in the application ; it's up to components to decide to do something or not depending on permissions. So we've removed the default parameters from all the `authProvider` calls. 

If you want to keep location-dependent authentication or permissions logic, read the current location from the `window` object directly in your `authProvider`, using `window.location.hash` (if you use a hash router), or using `window.location.pathname` (if you use a browser router):

```diff
// in myauthProvider.js
import { AUTH_LOGIN, AUTH_LOGOUT, AUTH_ERROR, AUTH_GET_PERMISSIONS } from 'react-admin';
import decodeJwt from 'jwt-decode';

export default (type, params) => {
    if (type === AUTH_CHECK) {
-       const { resource } = params;
+       const resource = window.location.hash.substring(2, window.location.hash.indexOf('/', 2))
        // resource-dependent logic follows
    }
    if (type === AUTH_GET_PERMISSIONS) {
-       const { pathname } = params;
+       const pathname = window.location.hash;
        // pathname-dependent logic follows 
        // ...
    }
    return Promise.reject('Unknown method');
};
```

## No More Redux Actions For Authentication

React-admin now uses hooks instead of sagas to handle authentication and authorization. That means that react-admin no longer dispatches the following actions:

- `USER_LOGIN`
- `USER_LOGIN_LOADING`
- `USER_LOGIN_FAILURE`
- `USER_LOGIN_SUCCESS`
- `USER_CHECK`
- `USER_CHECK_SUCCESS`
- `USER_LOGOUT`

If you have custom Login or Logout buttons dispatching these actions, they will still work, but you are encouraged to migrate to the hook equivalents (`useLogin` and `useLogout`).

If you had custom reducer or sagas based on these actions, they will no longer work. You will have to reimplement that custom logic using the new authentication hooks. 

**Tip**: If you need to clear the Redux state, you can dispatch the `CLEAR_STATE` action.

## Login uses children instead of a loginForm prop

If you were using `Login` with a custom login form, you now need to pass that as a child instead of a prop of `Login`.

```diff
import { Login } from 'react-admin';
const LoginPage = () => (
     <Login
-        loginForm={<LoginForm />}
         backgroundImage={backgroundImage}
-    />
+    >
+        <LoginForm />
+    </Login>
 );
```

## i18nProvider Signature Changed

The react-admin translation (i18n) layer lets developers provide translations for UI and content, based on Airbnb's [Polyglot](https://airbnb.io/polyglot.js/) library. The `i18nProvider`, which contains that translation logic, used to be a function. It must now be an object exposing three methods: `translate`, `changeLocale` and `getLocale`.

```jsx
// react-admin 2.x
const i18nProvider = (locale) => messages[locale];

// react-admin 3.x
const polyglot = new Polyglot({ locale: 'en', phrases: messages.en });
let translate = polyglot.t.bind(polyglot);
let locale = 'en';
const i18nProvider = {
    translate: (key, options) => translate(key, options),
    changeLocale: newLocale => {
        locale = newLocale;
        return new Promise((resolve, reject) => {
            // load new messages and update the translate function
        })
    },
    getLocale: () => locale
} 
```

But don't worry: react-admin v3 contains a module called `ra-i18n-polyglot`, that is a wrapper around your old `i18nProvider` to make it compatible with the new provider signature:

```diff
import * as React from "react";
import { Admin, Resource } from 'react-admin';
+import polyglotI18nProvider from 'ra-i18n-polyglot';
import englishMessages from 'ra-language-english';
import frenchMessages from 'ra-language-french';

const messages = {
    fr: frenchMessages,
    en: englishMessages,
};
-const i18nProvider = locale => messages[locale];
+const i18nProvider = polyglotI18nProvider(locale => messages[locale], 'fr');

const App = () => (
-    <Admin locale="fr" i18nProvider={i18nProvider}>
+    <Admin i18nProvider={i18nProvider}>
        ...
    </Admin>
);

export default App;
```

**Tip**: The `Admin` component does not accept a `locale` prop anymore as it is the `i18nProvider` provider responsibility. Pass the initial locale as second argument to `polyglotI18nProvider` instead of passing it to `Admin`

## The Translation Layer No Longer Uses Redux

The previous implementation if the i18n layer used Redux and redux-saga. In react-admin 3.0, the translation utilities are implemented using a React context and a set of hooks. 

If you didn't use translations, or if you passed your `i18nProvider` to the `<Admin>` component and used only one language, you have nothing to change. Your app will continue to work just as before. We encourage you to migrate from the `withTranslate` HOC to the `useTranslate` hook, but that's not compulsory.

```diff
-import { withTranslate } from 'react-admin';
+import { useTranslate } from 'react-admin';

-const SettingsMenu = ({ translate }) => {
+const SettingsMenu = () => {
+   const translate = useTranslate();
    return <MenuItem>{translate('settings')}</MenuItem>;
}

-export default withTranslate(SettingsMenu);
+export default SettingsMenu;
```

However, if your app allowed users to change locale at runtime, you need to update the menu or button that triggers that locale change. Instead of dispatching a `CHANGE_LOCALE` Redux action (which has no effect in react-admin 3.0), use the `useSetLocale` hook as follows:

```diff
import * as React from "react";
-import { connect } from 'react-redux';
import Button from '@material-ui/core/Button';
-import { changeLocale } from 'react-admin';
+import { useSetLocale } from 'react-admin';

-const localeSwitcher = ({ changeLocale }) => 
+const LocaleSwitcher = () => {
+   const setLocale = useSetLocale();
-   const switchToFrench = () => changeLocale('fr');
+   const switchToFrench = () => setLocale('fr');
-   const switchToEnglish = () => changeLocale('en');
+   const switchToEnglish = () => setLocale('en');
    return (
        <div>
            <div>Language</div>
            <Button onClick={switchToEnglish}>en</Button>
            <Button onClick={switchToFrench}>fr</Button>
        </div>
    );
}

-export default connect(null, { changeLocale })(LocaleSwitcher);
+export default LocaleSwitcher;
```

Also, if you connected a component to the Redux store to get the current language, you now need to use the `useLocale()` hook instead.

```diff
-import { connect } from 'react-redux';
+import { useLocale } from 'react-admin';

const availableLanguages = {
    en: 'English',
    fr: 'Français',
}

-const CurrentLanguage = ({ locale }) => {
+const CurrentLanguage = () => {
+   const locale = useLocale();
    return <span>{availableLanguages[locale]}</span>;
}

- const mapStatetoProps = state => state.i18n.locale

-export default connect(mapStateToProps)(CurrentLanguage);
+export default CurrentLanguage;
```

If you used a custom Redux store, you must update the `createAdminStore` call to omit the i18n details:

```diff
const App = () => (
    <Provider
        store={createAdminStore({
            authProvider,
            dataProvider,
-           i18nProvider,
            history,
        })}
    >
        <Admin
            authProvider={authProvider}
            dataProvider={dataProvider}
            history={history}
            title="My Admin"
        >
```

## `withDataProvider` No Longer Injects `dispatch`

The `withDataProvider` HOC used to inject two props: `dataProvider`, and Redux' `dispatch`. This last prop is now easy to get via the `useDispatch` hook from Redux, so `withDataProvider` no longer injects it.

```diff
import {
   showNotification,
   UPDATE,
   withDataProvider,
} from 'react-admin';
+ import { useDispatch } from 'react-redux';

-const ApproveButton = ({ dataProvider, dispatch, record }) => {
+const ApproveButton = ({ dataProvider, record }) => {
+   const dispatch = useDispatch();
    const handleClick = () => {
        const updatedRecord = { ...record, is_approved: true };
        dataProvider(UPDATE, 'comments', { id: record.id, data: updatedRecord })
            .then(() => {
                dispatch(showNotification('Comment approved'));
                dispatch(push('/comments'));
            })
            .catch((e) => {
                dispatch(showNotification('Error: comment not approved', 'warning'))
            });
    }

    return <Button label="Approve" onClick={handleClick} />;
}

export default withDataProvider(ApproveButton);
```

## Resource `context` Renamed to `intent`

If you're using a Custom App, you had to render `<Resource>` components with the registration *context* prior to rendering your app routes. The `context` prop was renamed to `intent` because it conflicted with a prop injected by `react-redux`.

```diff
-               <Resource name="posts" context="registration" />
+               <Resource name="posts" intent="registration" />
-               <Resource name="comments" context="registration" />
+               <Resource name="comments" intent="registration" />
-               <Resource name="users" context="registration" />
+               <Resource name="users" intent="registration" />
```

## `<ReferenceField>` `linkType` Prop Renamed to `link`

When using the `<ReferenceField>` component, you should rename the `linkType` prop to `link`. This prop now also accepts custom functions to return a link (see the Fields documentation).

```diff
- <ReferenceField resource="comments" record={data[id]} source="post_id" reference="posts" basePath={basePath} linkType="show">
+ <ReferenceField resource="comments" record={data[id]} source="post_id" reference="posts" basePath={basePath} link="show">
```

## `<CardActions>` Renamed to `<TopToolbar>`

The `<CardActions>` component, which used to wrap the action buttons in the `Edit`, `Show` and `Create` views, is now named `<TopToolbar>`. That's because actions aren't located inside the `Card` anymore, but above it.

```diff
import Button from '@material-ui/core/Button';
-import { CardActions, ShowButton } from 'react-admin';
+import { TopToolbar, ShowButton } from 'react-admin';

const PostEditActions = ({ basePath, data, resource }) => (
-   <CardActions>
+   <TopToolbar>
        <ShowButton basePath={basePath} record={data} />
        {/* Add your custom actions */}
        <Button color="primary" onClick={customAction}>Custom Action</Button>
-   </CardActions>
+   </TopToolbar>
);

export const PostEdit = (props) => (
    <Edit actions={<PostEditActions />} {...props}>
        ...
    </Edit>
);
```

But watch out, you can't just replace "CardActions" by "TopToolbar" in your entire codebase, because you probably also use material-ui's `<CardActions>`, and that component still exists. The fact that react-admin exported a component with the same name but with a different look and feel than the material-ui component was also a motivation to rename it.

## `<Admin>` `appLayout` Prop Renamed To `layout`

You can inject a layout component in the `<Admin>` component to override the default layout. However, this injection used a counterintuitive prop name: `appLayout`. It has been renamed to the more natural `layout`.

You will only have to change your code if you used a custom layout:

```diff
const App = () => (
-   <Admin appLayout={MyLayout}>
+   <Admin layout={MyLayout}>
        <Resource name="posts" list={PostList} edit={PostEdit} />
    </Admin>
);
```

## Prop `isLoading` Renamed To `loading`

Most of the react-admin controller components that fetch data used to inject an `isLoading` boolean prop, set to true whenever a `dataProvider` call was pending. This prop was renamed to `loading` everywhere. Use the search and replace feature of your IDE to rename that prop.

For instance:

```diff
  <ReferenceInputController {...props}>
-     {({ isLoading, otherProps }) => (
+     {({ loading, otherProps }) => (
          <CustomReferenceInputView
              {...otherProps}
-             isLoading={isLoading}
+             loading={loading}
          />
      )}
  </ReferenceInputController>
```

## Prop `loadedOnce` Renamed To `loaded`

The `List`, `ReferenceArrayField` and `ReferenceManyField` used to inject a `loadedOnce` prop to their child. This prop has been renamed to `loaded`.

As a consequence, the components usually used as child of these 3 components now accept a `loaded` prop instead of `loadedOnce`. This concerns `Datagrid`, `SingleFieldList`, and `GridList`.

This change is transparent unless you use a custom view component inside a `List`, `ReferenceArrayField` or `ReferenceManyField`.

```diff
const PostList = props => (
    <List {...props}>
        <MyListView />
    </List>
)

-const MyListView = ({ loadedOnce, ...props }) => (
+const MyListView = ({ loaded, ...props }) => (
-   if (!loadedOnce) return null;
+   if (!loaded) return null;
    // rest of the view
);
```

## Deprecated components were removed

Components deprecated in 2.X have been removed in 3.x. This includes:

* `AppBarMobile` (use `AppBar` instead, which is responsive)
* `Header` (use `Title` instead)
* `ViewTitle` (use `Title` instead)
* `RecordTitle` (use `TitleForRecord` instead)
* `TitleDeprecated` (use `Title` instead)
* `Headroom` (use `HideOnScroll` instead)
* `LongTextInput` (use the `TextInput` instead)

```diff
- import { LongTextInput } from 'react-admin';
- <LongTextInput source="body" />
+ import { TextInput } from 'react-admin';
+ <TextInput multiline source="body" />
```

* `BulkActions` (use the [`bulkActionButtons` prop](https://marmelab.com/react-admin/List.html#bulk-action-buttons) instead)

```diff
- const PostBulkActions = props => (
-     <BulkActions {...props}>
-         <CustomBulkMenuItem />
-         {/* Add the default bulk delete action */}
-         <BulkDeleteMenuItem />
-     </BulkActions>
- );
+ const PostBulkActionButtons = props => (
+     <Fragment>
+         <ResetViewsButton label="Reset Views" {...props} />
+         {/* Add the default bulk delete action */}
+         <BulkDeleteButton {...props} />
+     </Fragment>
+ );

export const PostList = (props) => (
    <List 
        {...props} 
-       bulkActions={<PostBulkActions />}
+       bulkActionButtons={<PostBulkActionButtons />}>
        ...
    </List>
);
```

## The `DisabledInput` Component Was Removed

See [RFC 3518](https://github.com/marmelab/react-admin/issues/3518) for the rationale.

You can replace `<DisabledInput>` with a disabled or read-only `TextInput`. For example, the `disabled` prop:

```diff
-import { DisabledInput } from 'react-admin';
+import { TextInput } from 'react-admin';

-<DisabledInput source="id" />
+<TextInput source="id" disabled />
```

See material-ui [`TextField` documentation](https://material-ui.com/components/text-fields/#textfield) for available options.

## The SideBar Width Must Be Set Through The `theme`

The `<SideBar>` component used to accept `size` and `closedSize` prop to control its width.

You can now customize those values by providing a custom material-ui theme.

```jsx
import { createMuiTheme } from '@material-ui/core/styles';

const theme = createMuiTheme({
    sidebar: {
        width: 300, // The default value is 240
        closedWidth: 70, // The default value is 55
    },
});

const App = () => (
    <Admin theme={theme} dataProvider={simpleRestProvider('http://path.to.my.api')}>
        // ...
    </Admin>
);
```

## Reference Inputs No Longer Inject A `helperText` field Inside `meta`

`<ReferenceInput>` used to send a `helperText` inside the `meta` prop of its child whenever it was unable to retrieve referenced records. The same goes for `<ReferenceArrayInput>`.

These components now use the `meta: { error }` prop and won't override their child `helperText` anymore.

Furthermore, they don't support the `helperText` at all anymore as this is a pure UI concern which should be handled by their child.

If you've implemented a custom child component for `<ReferenceInput>` of `<ReferenceArrayInput>`, you must now display the `error` in your component.

```diff
const MySelectIpnut = ({
    // ...
-   meta: { helperText }
+   meta: { error }
}) => (
    if (error) {
        // ReferenceInput couldn't check referenced records, and therefore the choices list is empty
        // display a custo merror message here.
    }
);
```

## `helperText` Is Handled The Same Way In All Components

Somewhat related to the previous point, some components (such as `<SelectArrayInput>`) used to accept a `helperText` prop in their `meta` prop. They now receive it directly in their props.

Besides, all components now display their error or their helper text, but not both at the same time.

This has no impact unless you used to set the `helperText` manually in `<SelectArrayInput>`:

```diff
const Postedit = props =>
  <Edit {...props}>
      <SimpleForm>
          // ...
         <SelectArrayInput
            label="Tags"
            source="categories"
-           meta={{ helperText: 'Select categories' }}
+           helperText="Select categories"
            choices={[
             { id: 'music', name: 'Music' },
             { id: 'photography', name: 'Photo' },
             { id: 'programming', name: 'Code' },
             { id: 'tech', name: 'Technology' },
             { id: 'sport', name: 'Sport' },
            ]}
           />
      </SimpleForm>
  </Edit>
```

## Form Inputs Are Now `filled` And `dense` By Default

To better match the [Material Design](https://material.io/components/text-fields/) specification, react-admin defaults to the *filled* variant for form inputs, and uses a *dense* margin to allow more compact forms. This will change the look and feel of existing forms built with `<SimpleForm>`, `<TabbedForm>`, and `<Filter>`. If you want your forms to look just like before, you need to set the `variant` and `margin` props as follows: 

```diff
// for SimpleForm
const PostEdit = props =>
    <Edit {...props}>
        <SimpleForm
+           variant="standard"
+           margin="normal"
        >
            // ...
        </SimpleForm>
    </Edit>;
// for TabbedForm
const PostEdit = props =>
    <Edit {...props}>
        <TabbedForm
+           variant="standard"
+           margin="normal"
        >
            <FormTab label="Identity>
                // ...
            </FormTab>
        </TabbedForm>
    </Edit>;
// for Filter
const PostFilter = props => 
-   <Filter>
+   <Filter variant="standard">
        // ...
    </Filter>;
```

## `<Form>` `defaultValue` Prop Was Renamed To `initialValues`

This is actually to be consistent with the underlying form library ([final-form](https://final-form.org/docs/react-final-form/getting-started))

```diff
// for SimpleForm
const PostEdit = props =>
    <Edit {...props}>
        <SimpleForm
-           defaultValue={{ stock: 0 }}
+           initialValues={{ stock: 0 }}
        >
            // ...
        </SimpleForm>
    </Edit>;
// for TabbedForm
const PostEdit = props =>
    <Edit {...props}>
        <TabbedForm
-           defaultValue={{ stock: 0 }}
+           initialValues={{ stock: 0 }}
        >
            <FormTab label="Identity>
                // ...
            </FormTab>
        </TabbedForm>
    </Edit>;
```

## Prefilling Some Fields Of A `<Create>` Page Needs Different URL Syntax

We've described how to pre-fill some fields in the create form in an [Advanced Tutorial](https://marmelab.com/blog/2018/07/09/react-admin-tutorials-form-for-related-records.html). In v2, you had to pass all the fields to be pre-filled as search parameters. In v3, you have to pass a single `source` search parameter containing a stringified object:

```jsx
const AddNewCommentButton = ({ record }) => (
    <Button
        component={Link}
        to={{
            pathname: "/comments/create",
-           search: `?post_id=${record.id}`,
+           search: `?source=${JSON.stringify({ post_id: record.id })}`,
        }}
        label="Add a comment"
    >
        <ChatBubbleIcon />
    </Button>
);
```

That's what the `<CloneButton>` does in react-admin v3:

```jsx
export const CloneButton = ({
    basePath = '',
    label = 'ra.action.clone',
    record = {},
    icon = <Queue />,
    ...rest
}) => (
    <Button
        component={Link}
        to={{
            pathname: `${basePath}/create`,
            search: stringify({ source: JSON.stringify(omitId(record)) }),
        }}
        label={label}
        onClick={stopPropagation}
        {...sanitizeRestProps(rest)}
    >
        {icon}
    </Button>
);
```

## The `<AutocompleteInput>` And `<AutocompleteArrayInput>` Components No Longer Support Certain Props

We rewrote the `<AutocompleteInput>` and `<AutocompleteArrayInput>` components from scratch using [downshift](https://github.com/downshift-js/downshift), while the previous version was based on [react-autosuggest](https://react-autosuggest.js.org/). The new components are more robust and more future-proof, and their API didn't change.

There are three breaking changes in the new `<AutocompleteInput>` and `<AutocompleteArrayInput>` components:

- The `inputValueMatcher` prop is gone. We removed a feature many found confusing: the auto-selection of an item when it was matched exactly. So react-admin no longer selects anything automatically, therefore the `inputValueMatcher` prop is obsolete.

```diff
<AutocompleteInput
    source="role"
-   inputValueMatcher={() => null}
/>
<AutocompleteArrayInput
    source="role"
-   inputValueMatcher={() => null}
/>
```
 
- Specific [`react-autosuggest` props](https://github.com/moroshko/react-autosuggest#props) (like `onSuggestionsFetchRequested`, `theme`, or `highlightFirstSuggestion`) are no longer supported, because the component now passes extra props to a `<Downshift>` component.
 
```diff
<AutocompleteInput
    source="role"
-   highlightFirstSuggestion={true}
/>
<AutocompleteArrayInput
    source="role"
-   highlightFirstSuggestion={true}
/>
```

- The `suggestionComponent` prop is gone.

Instead, the new `<AutocompleteInput>` and `<AutocompleteArrayInput>` components use the `optionText` prop, like all other inputs accepting choices. However, if you pass a React element as the `optionText`, you must now also specify the new `matchSuggestion` prop. This is required because the inputs use the `optionText` by default to filter suggestions. This function receives the current filter and a choice, and should return a boolean indicating whether this choice matches the filter.

```diff
<AutocompleteInput
    source="role"
-   suggestionComponent={MyComponent}
+   optionText={<MyComponent />}
+   matchSuggestion={matchSuggestion}
/>

<AutocompleteArrayInput
    source="role"
-   suggestionComponent={MyComponent}
+   optionText={<MyComponent />}
+   matchSuggestion={matchSuggestion}
/>
```
 
Besides, some props which were applicable to both components did not make sense for the `<AutocompleteArrayInput>` component:

- `allowEmpty`: As the `<AutocompleteArrayInput>` deals with arrays, it does not make sense to add an empty choice. This prop is no longer accepted and will be ignored.
- `limitChoicesToValue`: As the `<AutocompleteArrayInput>` deals with arrays and only accepts unique items, it does not make sense to show only the already selected items. This prop is no longer accepted and will be ignored.

```diff
<AutocompleteArrayInput
    source="role"
-   allowEmpty={true}
-   limitChoicesToValue={true}
/>
```

Finally, both the `<AutocompleteInput>` and the `<AutocompleteArrayInput>` don't need react-admin specific styles anymore so we removed the theme keys for them: `RaAutocompleteInput` and `RaAutocompleteArrayInput`. To customize their styles, you can either use the [sx](https://mui.com/system/the-sx-prop/#main-content) prop or add a `MuiAutocomplete` key in your [theme](https://mui.com/customization/theme-components/#global-style-overrides).

## New DataProviderContext Requires Custom App Modification

The new dataProvider-related hooks (`useQuery`, `useMutation`, `useDataProvider`, etc.) grab the `dataProvider` instance from a new React context. If you use the `<Admin>` component, your app will continue to work and there is nothing to do, as `<Admin>` now provides that context. But if you use a Custom App, you'll need to set the value of that new `DataProvider` context:

```diff
-import { TranslationProvider, Resource } from 'react-admin';
+import { TranslationProvider, DataProviderContext, Resource } from 'react-admin';

const App = () => (
    <Provider
        store={createAdminStore({
            authProvider,
            dataProvider,
            i18nProvider,
            history,
        })}
    >
        <TranslationProvider>
+           <DataProviderContext.Provider value={dataProvider}>
                <ThemeProvider>
                    <Resource name="posts" intent="registration" />
                    ...
                    <AppBar position="static" color="default">
                        <Toolbar>
                            <Typography variant="h6" color="inherit">
                                My admin
                            </Typography>
                        </Toolbar>
                    </AppBar>
                    <ConnectedRouter history={history}>
                        <Switch>
                            <Route exact path="/" component={Dashboard} />
                            <Route exact path="/posts" render={(routeProps) => <PostList hasCreate resource="posts" {...routeProps} />} />
                            <Route exact path="/posts/create" render={(routeProps) => <PostCreate resource="posts" {...routeProps} />} />
                            <Route 
                                exact 
                                path="/posts/:id" 
                                render={(routeProps) => (
                                    <PostEdit 
                                        hasShow 
                                        resource="posts" 
                                        id={decodeURIComponent((routeProps.match).params.id)}
                                        {...routeProps} 
                                    />
                                )} 
                            />
                            <Route 
                                exact 
                                path="/posts/:id/show" 
                                render={(routeProps) => (
                                    <PostShow 
                                        hasEdit 
                                        resource="posts" 
                                        id={decodeURIComponent((routeProps.match).params.id)}
                                        {...routeProps} 
                                    />
                                )} 
                            />
                            ...
                        </Switch>
                    </ConnectedRouter>
                </ThemeProvider>
+           </DataProviderContext.Provider>
        </TranslationProvider>
    </Provider>
);
```

Note that if you were unit testing controller components, you'll probably need to add a mock `dataProvider` via `<DataProviderContext>` in your tests, too.

## Custom `<Notification>` Components Must Emit UndoEvents

The undo feature is partially implemented in the `Notification` component. If you've overridden that component, you'll have to add a call to `undoableEventEmitter` in case of confirmation and undo:

```diff
// in src/MyNotification.js
import * as React from "react";
import { connect } from 'react-redux';
import compose from 'lodash/flowRight';
import classnames from 'classnames';
import Snackbar from "@material-ui/core/Snackbar";
import { withStyles, createStyles } from "@material-ui/core";
import {
    complete,
    undo,
    translate,
    getNotification,
    hideNotification,
    Button,
+   undoableEventEmitter,
} from 'react-admin';

const styles = theme =>
  createStyles({
    confirm: {
      backgroundColor: theme.palette.background.default
    },
    warning: {
      backgroundColor: theme.palette.error.light
    },
    undo: {
      color: theme.palette.primary.light
    }
  });

class Notification extends React.Component {
    state = {
        open: false,
    };
    componentWillMount = () => {
        this.setOpenState(this.props);
    };
    componentWillReceiveProps = nextProps => {
        this.setOpenState(nextProps);
    };

    setOpenState = ({ notification }) => {
        this.setState({
            open: !!notification,
        });
    };

    handleRequestClose = () => {
        this.setState({
            open: false,
        });
    };

    handleExited = () => {
        const { notification, hideNotification, complete } = this.props;
        if (notification && notification.undoable) {
            complete();
+           undoableEventEmitter.emit('end', { isUndo: false });
        }
        hideNotification();
    };

    handleUndo = () => {
        const { undo } = this.props;
        undo();
+       undoableEventEmitter.emit('end', { isUndo: true });
    };

    render() {
        const {
            undo,
            complete,
            classes,
            className,
            type,
            translate,
            notification,
            autoHideDuration,
            hideNotification,
            ...rest
        } = this.props;
        const {
            warning,
            confirm,
            undo: undoClass, // Rename classes.undo to undoClass in this scope to avoid name conflicts
            ...snackbarClasses
        } = classes;
        return (
            <Snackbar
                open={this.state.open}
                message={
                    notification &&
                    notification.message &&
                    translate(notification.message, notification.messageArgs)
                }
                autoHideDuration={
                    (notification && notification.autoHideDuration) ||
                    autoHideDuration
                }
                disableWindowBlurListener={
                    notification && notification.undoable
                }
                onExited={this.handleExited}
                onClose={this.handleRequestClose}
                ContentProps={{
                    className: classnames(
                        classes[(notification && notification.type) || type],
                        className
                    ),
                }}
                action={
                    notification && notification.undoable ? (
                        <Button
                            color="primary"
                            className={undoClass}
                            size="small"
-                           onClick={undo}
+                           onClick={this.handleUndo}
                        >
                            {translate('ra.action.undo')}
                        </Button>
                    ) : null
                }
                classes={snackbarClasses}
                {...rest}
            />
        );
    }
}

const mapStateToProps = state => ({
  notification: getNotification(state)
});

export default compose(
  translate,
  withStyles(styles),
  connect(
    mapStateToProps,
    {
      complete,
      hideNotification,
      undo
    }
  )
)(Notification);
```

## No More Tree Packages in Core

The `ra-tree` and `ra-tree-ui-material-ui` packages were removed in v3. The v2 version performed poorly, and we don't want to delay v3 to reimplement the Tree packages.

If you were using these packages just for displaying a tree, you'll have to reimplement a basic tree widget, taking the Tags list from the Simple example as an inspiration. If you were using these packages for creating and updating a tree, we recommend that you wait until the core team or another community member publishes a Tree package compatible with v3.<|MERGE_RESOLUTION|>--- conflicted
+++ resolved
@@ -1510,7 +1510,6 @@
 };
 ```
 
-<<<<<<< HEAD
 ## The `<Notification>` Component Is Included By `<Admin>` Rather Than `<Layout>`
 
 If you customized the `<Notification>` component (e.g. to tweak the delay after which a notification disappears), you passed your custom notification component to the `<Layout>` component. The `<Notification>` is now included by the `<Admin>` component, which facilitates custom layouts and login screens. As a consequence, you'll need to move your custom notification component to the `<Admin>` component.
@@ -1563,7 +1562,6 @@
 };
 ```
 
-=======
 ## Form Submissions and Side Effects are Easier
 
 We previously had a complex solution for having multiple submit buttons: a `SaveContext` providing side effects modifiers and refs to the current ones. However, this was redundant and confusing as the `save` function provided by our mutation hooks also accept side effect override at call time.
@@ -1803,7 +1801,6 @@
 }
 ```
 
->>>>>>> a73d333a
 # Upgrade to 3.0
 
 We took advantage of the major release to fix all the problems in react-admin that required a breaking change. As a consequence, you'll need to do many small changes in the code of existing react-admin v2 applications. Follow this step-by-step guide to upgrade to react-admin v3.
